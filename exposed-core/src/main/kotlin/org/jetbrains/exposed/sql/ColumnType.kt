package org.jetbrains.exposed.sql

import org.jetbrains.exposed.dao.id.EntityID
import org.jetbrains.exposed.dao.id.EntityIDFunctionProvider
import org.jetbrains.exposed.dao.id.IdTable
import org.jetbrains.exposed.sql.statements.DefaultValueMarker
import org.jetbrains.exposed.sql.statements.api.ExposedBlob
import org.jetbrains.exposed.sql.statements.api.PreparedStatementApi
import org.jetbrains.exposed.sql.vendors.currentDialect
import java.io.InputStream
import java.lang.IllegalArgumentException
import java.math.BigDecimal
import java.math.MathContext
import java.math.RoundingMode
import java.nio.ByteBuffer
import java.sql.Blob
import java.sql.Clob
import java.sql.ResultSet
import java.util.*
import kotlin.reflect.KClass

/**
 * Interface common to all column types.
 */
interface IColumnType {
    /** Returns `true` if the column type is nullable, `false` otherwise. */
    var nullable: Boolean

    /** Returns the SQL type of this column. */
    fun sqlType(): String

    /**
     * Converts the specified [value] (from the database) to an object of the appropriated type, for this column type.
     * Default implementation returns the same instance.
     */
    fun valueFromDB(value: Any): Any = value

    /** Returns an object compatible with the database, from the specified [value], for this column type. */
    fun valueToDB(value: Any?): Any? = value?.let(::notNullValueToDB)

    /** Returns an object compatible with the database, from the specified **non-null** [value], for this column type. */
    fun notNullValueToDB(value: Any): Any = value

    /**
     * Returns the SQL representation of the specified [value], for this column type.
     * If the value is `null` and the column is not nullable, an exception will be thrown.
     */
    fun valueToString(value: Any?): String = when (value) {
        null -> {
            check(nullable) { "NULL in non-nullable column" }
            "NULL"
        }
        DefaultValueMarker -> "DEFAULT"
        is Iterable<*> -> value.joinToString(",", transform = ::valueToString)
        else -> nonNullValueToString(value)
    }

    /** Returns the SQL representation of the specified **non-null** [value], for this column type. */
    fun nonNullValueToString(value: Any): String = notNullValueToDB(value).toString()

    /** Returns the object at the specified [index] in the [rs]. */
    fun readObject(rs: ResultSet, index: Int): Any? = rs.getObject(index)

    /** Sets the [value] at the specified [index] into the [stmt]. */
    fun setParameter(stmt: PreparedStatementApi, index: Int, value: Any?) {
<<<<<<< HEAD
        if (value == null) {
=======
        if (value == null || value == Op.NULL) {
>>>>>>> b6945287
            stmt.setNull(index, this)
        } else {
            stmt[index] = value
        }
    }

    /**
     * Function checks that provided value is suites the column type and throws [IllegalArgumentException] otherwise.
     * [value] can be of any type (including [Expression])
     * */
    @Throws(IllegalArgumentException::class)
    fun validateValueBeforeUpdate(value: Any?) {}
}

/**
 * Standard column type.
 */
abstract class ColumnType(override var nullable: Boolean = false) : IColumnType {
    override fun toString(): String = sqlType()
    override fun equals(other: Any?): Boolean {
        if (this === other) return true
        if (javaClass != other?.javaClass) return false

        other as ColumnType

        if (nullable != other.nullable) return false
        return true
    }

    override fun hashCode(): Int = 31 * javaClass.hashCode() + nullable.hashCode()
}

/**
 * Auto-increment column type.
 */
class AutoIncColumnType(
    /** Returns the base column type of this auto-increment column. */
    val delegate: ColumnType,
    private val _autoincSeq: String?,
    private val fallbackSeqName: String
) : IColumnType by delegate {

    private val nextValValue = run {
        val sequence = Sequence(_autoincSeq ?: fallbackSeqName)
        if (delegate is IntegerColumnType) sequence.nextIntVal() else sequence.nextLongVal()
    }

    /** Returns the name of the sequence used to generate new values for this auto-increment column. */
    val autoincSeq: String?
        get() = _autoincSeq.takeIf { currentDialect.supportsCreateSequence } ?: fallbackSeqName.takeIf { currentDialect.needsSequenceToAutoInc }

    val nextValExpression: NextVal<*>? get() = nextValValue.takeIf { autoincSeq != null }

    private fun resolveAutoIncType(columnType: IColumnType): String = when {
        columnType is EntityIDColumnType<*> -> resolveAutoIncType(columnType.idColumn.columnType)
        columnType is IntegerColumnType && autoincSeq != null -> currentDialect.dataTypeProvider.integerType()
        columnType is IntegerColumnType -> currentDialect.dataTypeProvider.integerAutoincType()
        columnType is LongColumnType && autoincSeq != null -> currentDialect.dataTypeProvider.longType()
        columnType is LongColumnType -> currentDialect.dataTypeProvider.longAutoincType()
        else -> guessAutoIncTypeBy(columnType.sqlType())
    } ?: error("Unsupported type $delegate for auto-increment")

    private fun guessAutoIncTypeBy(sqlType: String): String? = when (sqlType) {
        currentDialect.dataTypeProvider.longType() -> currentDialect.dataTypeProvider.longAutoincType()
        currentDialect.dataTypeProvider.integerType() -> currentDialect.dataTypeProvider.integerAutoincType()
        else -> null
    }

    override fun sqlType(): String = resolveAutoIncType(delegate)

    override fun equals(other: Any?): Boolean {
        return when {
            other == null -> false
            this === other -> true
            this::class != other::class -> false
            other !is AutoIncColumnType -> false
            delegate != other.delegate -> false
            _autoincSeq != other._autoincSeq -> false
            fallbackSeqName != other.fallbackSeqName -> false
            else -> true
        }
    }

    override fun hashCode(): Int {
        var result = delegate.hashCode()
        result = 31 * result + (_autoincSeq?.hashCode() ?: 0)
        result = 31 * result + fallbackSeqName.hashCode()
        return result
    }
}

/** Returns `true` if this is an auto-increment column, `false` otherwise. */
val IColumnType.isAutoInc: Boolean get() = this is AutoIncColumnType || (this is EntityIDColumnType<*> && idColumn.columnType.isAutoInc)
/** Returns the name of the auto-increment sequence of this column. */
val Column<*>.autoIncColumnType: AutoIncColumnType?
    get() = (columnType as? AutoIncColumnType) ?: (columnType as? EntityIDColumnType<*>)?.idColumn?.columnType as? AutoIncColumnType
@Deprecated("Will be removed in upcoming releases. Please use [autoIncColumnType.autoincSeq] instead", ReplaceWith("this.autoIncColumnType.autoincSeq"), DeprecationLevel.ERROR)
val Column<*>.autoIncSeqName: String?
    get() = autoIncColumnType?.autoincSeq

class EntityIDColumnType<T : Comparable<T>>(val idColumn: Column<T>) : ColumnType() {

    init {
        require(idColumn.table is IdTable<*>) { "EntityId supported only for IdTables" }
    }

    override fun sqlType(): String = idColumn.columnType.sqlType()

    override fun notNullValueToDB(value: Any): Any = idColumn.columnType.notNullValueToDB(
        when (value) {
            is EntityID<*> -> value.value
            else -> value
        }
    )

    override fun nonNullValueToString(value: Any): String = idColumn.columnType.nonNullValueToString(
        when (value) {
            is EntityID<*> -> value.value
            else -> value
        }
    )

    @Suppress("UNCHECKED_CAST")
    override fun valueFromDB(value: Any): EntityID<T> = EntityIDFunctionProvider.createEntityID(
        when (value) {
            is EntityID<*> -> value.value as T
            else -> idColumn.columnType.valueFromDB(value) as T
        },
        idColumn.table as IdTable<T>
    )

    override fun equals(other: Any?): Boolean {
        if (this === other) return true
        if (javaClass != other?.javaClass) return false

        other as EntityIDColumnType<*>

        if (idColumn != other.idColumn) return false

        return true
    }

    override fun hashCode(): Int = 31 * super.hashCode() + idColumn.hashCode()
}

// Numeric columns

/**
 * Numeric column for storing 1-byte integers.
 */
class ByteColumnType : ColumnType() {
    override fun sqlType(): String = currentDialect.dataTypeProvider.byteType()

    override fun valueFromDB(value: Any): Byte = when (value) {
        is Byte -> value
        is Number -> value.toByte()
        is String -> value.toByte()
        else -> error("Unexpected value of type Byte: $value of ${value::class.qualifiedName}")
    }
}

/**
 * Numeric column for storing unsigned 1-byte integers.
 */
@ExperimentalUnsignedTypes
class UByteColumnType : ColumnType() {
    override fun sqlType(): String = currentDialect.dataTypeProvider.ubyteType()

    override fun valueFromDB(value: Any): UByte {
        return when (value) {
            is UByte -> value
            is Byte -> value.takeIf { it >= 0 }?.toUByte()
            is Number -> value.toByte().takeIf { it >= 0 }?.toUByte()
            is String -> value.toUByte()
            else -> error("Unexpected value of type Byte: $value of ${value::class.qualifiedName}")
        } ?: error("negative value but type is UByte: $value")
    }

    override fun setParameter(stmt: PreparedStatementApi, index: Int, value: Any?) {
        val v = if (value is UByte) value.toByte() else value
        super.setParameter(stmt, index, v)
    }

    override fun notNullValueToDB(value: Any): Any {
        val v = if (value is UByte) value.toByte() else value
        return super.notNullValueToDB(v)
    }
}

/**
 * Numeric column for storing 2-byte integers.
 */
class ShortColumnType : ColumnType() {
    override fun sqlType(): String = currentDialect.dataTypeProvider.shortType()
    override fun valueFromDB(value: Any): Short = when (value) {
        is Short -> value
        is Number -> value.toShort()
        is String -> value.toShort()
        else -> error("Unexpected value of type Short: $value of ${value::class.qualifiedName}")
    }
}

/**
 * Numeric column for storing unsigned 2-byte integers.
 */
@ExperimentalUnsignedTypes
class UShortColumnType : ColumnType() {
    override fun sqlType(): String = currentDialect.dataTypeProvider.ushortType()
    override fun valueFromDB(value: Any): UShort {
        return when (value) {
            is UShort -> value
            is Short -> value.takeIf { it >= 0 }?.toUShort()
            is Number -> value.toShort().takeIf { it >= 0 }?.toUShort()
            is String -> value.toUShort()
            else -> error("Unexpected value of type Short: $value of ${value::class.qualifiedName}")
        } ?: error("negative value but type is UShort: $value")
    }

    override fun setParameter(stmt: PreparedStatementApi, index: Int, value: Any?) {
        val v = if (value is UShort) value.toShort() else value
        super.setParameter(stmt, index, v)
    }

    override fun notNullValueToDB(value: Any): Any {
        val v = if (value is UShort) value.toShort() else value
        return super.notNullValueToDB(v)
    }
}

/**
 * Numeric column for storing 4-byte integers.
 */
class IntegerColumnType : ColumnType() {
    override fun sqlType(): String = currentDialect.dataTypeProvider.integerType()
    override fun valueFromDB(value: Any): Int = when (value) {
        is Int -> value
        is Number -> value.toInt()
        is String -> value.toInt()
        else -> error("Unexpected value of type Int: $value of ${value::class.qualifiedName}")
    }
}

/**
 * Numeric column for storing unsigned 4-byte integers.
 */
@ExperimentalUnsignedTypes
class UIntegerColumnType : ColumnType() {
    override fun sqlType(): String = currentDialect.dataTypeProvider.uintegerType()
    override fun valueFromDB(value: Any): UInt {
        return when (value) {
            is UInt -> value
            is Int -> value.takeIf { it >= 0 }?.toUInt()
            is Number -> value.toInt().takeIf { it >= 0 }?.toUInt()
            is String -> value.toUInt()
            else -> error("Unexpected value of type Int: $value of ${value::class.qualifiedName}")
        } ?: error("negative value but type is UInt: $value")
    }

    override fun setParameter(stmt: PreparedStatementApi, index: Int, value: Any?) {
        val v = if (value is UInt) value.toInt() else value
        super.setParameter(stmt, index, v)
    }

    override fun notNullValueToDB(value: Any): Any {
        val v = if (value is UInt) value.toInt() else value
        return super.notNullValueToDB(v)
    }
}

/**
 * Numeric column for storing 8-byte integers.
 */
class LongColumnType : ColumnType() {
    override fun sqlType(): String = currentDialect.dataTypeProvider.longType()
    override fun valueFromDB(value: Any): Long = when (value) {
        is Long -> value
        is Number -> value.toLong()
        is String -> value.toLong()
        else -> error("Unexpected value of type Long: $value of ${value::class.qualifiedName}")
    }
}

/**
 * Numeric column for storing unsigned 8-byte integers.
 */
@ExperimentalUnsignedTypes
class ULongColumnType : ColumnType() {
    override fun sqlType(): String = currentDialect.dataTypeProvider.ulongType()
    override fun valueFromDB(value: Any): ULong {
        return when (value) {
            is ULong -> value
            is Long -> value.takeIf { it >= 0 }?.toULong()
            is Number -> value.toLong().takeIf { it >= 0 }?.toULong()
            is String -> value.toULong()
            else -> error("Unexpected value of type Long: $value of ${value::class.qualifiedName}")
        } ?: error("negative value but type is ULong: $value")
    }

    override fun setParameter(stmt: PreparedStatementApi, index: Int, value: Any?) {
        val v = if (value is ULong) value.toLong() else value
        super.setParameter(stmt, index, v)
    }

    override fun notNullValueToDB(value: Any): Any {
        val v = if (value is ULong) value.toLong() else value
        return super.notNullValueToDB(v)
    }
}

/**
 * Numeric column for storing 4-byte (single precision) floating-point numbers.
 */
class FloatColumnType : ColumnType() {
    override fun sqlType(): String = currentDialect.dataTypeProvider.floatType()
    override fun valueFromDB(value: Any): Float = when (value) {
        is Float -> value
        is Number -> value.toFloat()
        is String -> value.toFloat()
        else -> error("Unexpected value of type Float: $value of ${value::class.qualifiedName}")
    }
}

/**
 * Numeric column for storing 8-byte (double precision) floating-point numbers.
 */
class DoubleColumnType : ColumnType() {
    override fun sqlType(): String = currentDialect.dataTypeProvider.doubleType()
    override fun valueFromDB(value: Any): Double = when (value) {
        is Double -> value
        is Number -> value.toDouble()
        is String -> value.toDouble()
        else -> error("Unexpected value of type Double: $value of ${value::class.qualifiedName}")
    }
}

/**
 * Numeric column for storing numbers with the specified [precision] and [scale].
 */
class DecimalColumnType(
    /** Total count of significant digits in the whole number. */
    val precision: Int,
    /** Count of decimal digits in the fractional part. */
    val scale: Int
) : ColumnType() {
    override fun sqlType(): String = "DECIMAL($precision, $scale)"

    override fun readObject(rs: ResultSet, index: Int): Any? {
        return rs.getBigDecimal(index)
    }

    override fun valueFromDB(value: Any): BigDecimal = when (value) {
        is BigDecimal -> value
        is Double -> {
            if (value.isNaN())
                error("Unexpected value of type Double: NaN of ${value::class.qualifiedName}")
            else
                value.toBigDecimal()
        }
        is Float -> {
            if (value.isNaN())
                error("Unexpected value of type Float: NaN of ${value::class.qualifiedName}")
            else
                value.toBigDecimal()
        }
        is Long -> value.toBigDecimal()
        is Int -> value.toBigDecimal()
        else -> error("Unexpected value of type Decimal: $value of ${value::class.qualifiedName}")
    }.setScale(scale, RoundingMode.HALF_EVEN)

    override fun equals(other: Any?): Boolean {
        if (this === other) return true
        if (javaClass != other?.javaClass) return false
        if (!super.equals(other)) return false

        other as DecimalColumnType

        if (precision != other.precision) return false
        if (scale != other.scale) return false

        return true
    }

    override fun hashCode(): Int {
        var result = super.hashCode()
        result = 31 * result + precision
        result = 31 * result + scale
        return result
    }

    companion object {
        internal val INSTANCE = DecimalColumnType(MathContext.DECIMAL64.precision, 20)
    }
}

// Character columns

/**
 * Character column for storing single characters.
 */
class CharacterColumnType : ColumnType() {
    override fun sqlType(): String = "CHAR"
    override fun valueFromDB(value: Any): Char = when (value) {
        is Char -> value
        is Number -> value.toChar()
        is String -> value.single()
        else -> error("Unexpected value of type Char: $value of ${value::class.qualifiedName}")
    }

    override fun notNullValueToDB(value: Any): Any = value.toString()
    override fun nonNullValueToString(value: Any): String = "'$value'"
}

/**
 * Base character column for storing strings using the specified text [collate] type.
 */
abstract class StringColumnType(
    /** Returns the collate type used in by this column. */
    val collate: String? = null
) : ColumnType() {
    /** Returns the specified [value] with special characters escaped. */
    protected fun escape(value: String): String = value.map { charactersToEscape[it] ?: it }.joinToString("")

    override fun valueFromDB(value: Any): Any = when (value) {
        is Clob -> value.characterStream.readText()
        is ByteArray -> String(value)
        else -> value
    }

    override fun nonNullValueToString(value: Any): String = buildString {
        append('\'')
        append(escape(value.toString()))
        append('\'')
    }

    override fun equals(other: Any?): Boolean {
        if (this === other) return true
        if (javaClass != other?.javaClass) return false
        if (!super.equals(other)) return false

        other as StringColumnType

        if (collate != other.collate) return false

        return true
    }

    override fun hashCode(): Int {
        var result = super.hashCode()
        result = 31 * result + (collate?.hashCode() ?: 0)
        return result
    }

    companion object {
        private val charactersToEscape = mapOf(
            '\'' to "\'\'",
//            '\"' to "\"\"", // no need to escape double quote as we put string in single quotes
            '\r' to "\\r",
            '\n' to "\\n"
        )
    }
}

/**
 * Character column for storing strings with the exact [colLength] length using the specified [collate] type.
 */
open class CharColumnType(
    /** Returns the maximum length of this column. */
    val colLength: Int = 255,
    collate: String? = null
) : StringColumnType(collate) {
    override fun sqlType(): String = buildString {
        append("CHAR($colLength)")
        if (collate != null) {
            append(" COLLATE ${escape(collate)}")
        }
    }

    override fun validateValueBeforeUpdate(value: Any?) {
        if (value is String) {
            require(value.codePointCount(0, value.length) <= colLength) {
                "Value '$value' can't be stored to database column because exceeds length ($colLength)"
            }
        }
    }

    override fun equals(other: Any?): Boolean {
        if (this === other) return true
        if (javaClass != other?.javaClass) return false
        if (!super.equals(other)) return false

        other as CharColumnType

        if (colLength != other.colLength) return false

        if (collate != other.collate) return false
        return true
    }

    override fun hashCode(): Int {
        var result = super.hashCode()
        result = 31 * result + colLength
        return result
    }
}

/**
 * Character column for storing strings with the specified maximum [colLength] using the specified [collate] type.
 */
open class VarCharColumnType(
    /** Returns the maximum length of this column. */
    val colLength: Int = 255,
    collate: String? = null
) : StringColumnType(collate) {
    override fun sqlType(): String = buildString {
        append("VARCHAR($colLength)")
        if (collate != null) {
            append(" COLLATE ${escape(collate)}")
        }
    }

    override fun validateValueBeforeUpdate(value: Any?) {
        if (value is String) {
            require(value.codePointCount(0, value.length) <= colLength) {
                "Value '$value' can't be stored to database column because exceeds length ($colLength)"
            }
        }
    }

    override fun equals(other: Any?): Boolean {
        if (this === other) return true
        if (javaClass != other?.javaClass) return false
        if (!super.equals(other)) return false

        other as VarCharColumnType

        if (colLength != other.colLength) return false

        return true
    }

    override fun hashCode(): Int {
        var result = super.hashCode()
        result = 31 * result + colLength
        return result
    }
}

/**
 * Character column for storing strings of arbitrary length using the specified [collate] type.
 * [eagerLoading] means what content will be loaded immediately when data loaded from database.
 */
open class TextColumnType(collate: String? = null, val eagerLoading: Boolean = false) : StringColumnType(collate) {
    override fun sqlType(): String = buildString {
        append(currentDialect.dataTypeProvider.textType())
        if (collate != null) {
            append(" COLLATE ${escape(collate)}")
        }
    }

    override fun readObject(rs: ResultSet, index: Int): Any? {
        val value = super.readObject(rs, index)
        return if (eagerLoading && value != null)
            valueFromDB(value)
        else
            value
    }
}

// Binary columns

/**
 * Binary column for storing binary strings of variable and _unlimited_ length.
 */
open class BasicBinaryColumnType : ColumnType() {
    override fun sqlType(): String = currentDialect.dataTypeProvider.binaryType()

    override fun readObject(rs: ResultSet, index: Int): Any? = rs.getBytes(index)

    override fun valueFromDB(value: Any): Any = when (value) {
        is Blob -> value.binaryStream.use { it.readBytes() }
        is InputStream -> value.use { it.readBytes() }
        else -> value
    }

    override fun nonNullValueToString(value: Any): String = when (value) {
        is ByteArray -> value.toString(Charsets.UTF_8)
        else -> value.toString()
    }
}

/**
 * Binary column for storing binary strings of a specific [length].
 */
class BinaryColumnType(
    /** Returns the length of the column- */
    val length: Int
) : BasicBinaryColumnType() {
    override fun sqlType(): String = currentDialect.dataTypeProvider.binaryType(length)

    override fun validateValueBeforeUpdate(value: Any?) {
        if (value is ByteArray) {
            require(value.size <= length) {
                "Value '$value' can't be stored to database column because exceeds length ($length)"
            }
        }
    }

    override fun equals(other: Any?): Boolean {
        if (this === other) return true
        if (javaClass != other?.javaClass) return false
        if (!super.equals(other)) return false

        other as BinaryColumnType

        if (length != other.length) return false

        return true
    }

    override fun hashCode(): Int {
        var result = super.hashCode()
        result = 31 * result + length
        return result
    }
}

/**
 * Binary column for storing BLOBs.
 */
class BlobColumnType : ColumnType() {
    override fun sqlType(): String = currentDialect.dataTypeProvider.blobType()

    override fun valueFromDB(value: Any): ExposedBlob = when (value) {
        is ExposedBlob -> value
        is Blob -> ExposedBlob(value.binaryStream.use { it.readBytes() })
        is InputStream -> ExposedBlob(value.use { it.readBytes() })
        is ByteArray -> ExposedBlob(value)
        else -> error("Unexpected value of type Blob: $value of ${value::class.qualifiedName}")
    }

    override fun notNullValueToDB(value: Any): Any {
        return if (value is Blob) {
            value.binaryStream
        } else {
            value
        }
    }

    override fun nonNullValueToString(value: Any): String = "?"

    override fun readObject(rs: ResultSet, index: Int) = rs.getBytes(index)?.let(::ExposedBlob)

    override fun setParameter(stmt: PreparedStatementApi, index: Int, value: Any?) {
        when (val toSetValue = (value as? ExposedBlob)?.bytes?.inputStream() ?: value) {
            is InputStream -> stmt.setInputStream(index, toSetValue)
            null, Op.NULL -> stmt.setNull(index, this)
            else -> super.setParameter(stmt, index, toSetValue)
        }
    }
}

/**
 * Binary column for storing [UUID].
 */
class UUIDColumnType : ColumnType() {
    override fun sqlType(): String = currentDialect.dataTypeProvider.uuidType()

    override fun valueFromDB(value: Any): UUID = when {
        value is UUID -> value
        value is ByteArray -> ByteBuffer.wrap(value).let { b -> UUID(b.long, b.long) }
        value is String && value.matches(uuidRegexp) -> UUID.fromString(value)
        value is String -> ByteBuffer.wrap(value.toByteArray()).let { b -> UUID(b.long, b.long) }
        else -> error("Unexpected value of type UUID: $value of ${value::class.qualifiedName}")
    }

    override fun notNullValueToDB(value: Any): Any = currentDialect.dataTypeProvider.uuidToDB(valueToUUID(value))

    override fun nonNullValueToString(value: Any): String = "'${valueToUUID(value)}'"

    private fun valueToUUID(value: Any): UUID = when (value) {
        is UUID -> value
        is String -> UUID.fromString(value)
        is ByteArray -> ByteBuffer.wrap(value).let { UUID(it.long, it.long) }
        else -> error("Unexpected value of type UUID: ${value.javaClass.canonicalName}")
    }

    companion object {
        private val uuidRegexp = Regex("[0-9A-F]{8}-[0-9A-F]{4}-[0-9A-F]{4}-[0-9A-F]{4}-[0-9A-F]{12}", RegexOption.IGNORE_CASE)
    }
}

// Boolean columns

/**
 * Boolean column for storing boolean values.
 */
class BooleanColumnType : ColumnType() {
    override fun sqlType(): String = currentDialect.dataTypeProvider.booleanType()

    override fun valueFromDB(value: Any): Boolean = when (value) {
        is Number -> value.toLong() != 0L
        is String -> currentDialect.dataTypeProvider.booleanFromStringToBoolean(value)
        else -> value.toString().toBoolean()
    }

    override fun nonNullValueToString(value: Any): String = currentDialect.dataTypeProvider.booleanToStatementString(value as Boolean)

    companion object {
        internal val INSTANCE = BooleanColumnType()
    }
}

// Enumeration columns

/**
 * Enumeration column for storing enums of type [klass] by their ordinal.
 */
class EnumerationColumnType<T : Enum<T>>(
    /** Returns the enum class used in this column type. */
    val klass: KClass<T>
) : ColumnType() {
    override fun sqlType(): String = currentDialect.dataTypeProvider.integerType()

    @Suppress("UNCHECKED_CAST")
    override fun valueFromDB(value: Any): T = when (value) {
        is Number -> klass.java.enumConstants!![value.toInt()]
        is Enum<*> -> value as T
        else -> error("$value of ${value::class.qualifiedName} is not valid for enum ${klass.simpleName}")
    }

    override fun notNullValueToDB(value: Any): Int = when (value) {
        is Int -> value
        is Enum<*> -> value.ordinal
        else -> error("$value of ${value::class.qualifiedName} is not valid for enum ${klass.simpleName}")
    }

    override fun equals(other: Any?): Boolean {
        if (this === other) return true
        if (javaClass != other?.javaClass) return false
        if (!super.equals(other)) return false

        other as EnumerationColumnType<*>

        if (klass != other.klass) return false

        return true
    }

    override fun hashCode(): Int {
        var result = super.hashCode()
        result = 31 * result + klass.hashCode()
        return result
    }
}

/**
 * Enumeration column for storing enums of type [klass] by their name.
 */
class EnumerationNameColumnType<T : Enum<T>>(
    /** Returns the enum class used in this column type. */
    val klass: KClass<T>,
    colLength: Int
) : VarCharColumnType(colLength) {
    @Suppress("UNCHECKED_CAST")
    override fun valueFromDB(value: Any): T = when (value) {
        is String -> klass.java.enumConstants!!.firstOrNull { it.name == value } ?: error("$value can't be associated with any from enum ${klass.qualifiedName}")
        is Enum<*> -> value as T
        else -> error("$value of ${value::class.qualifiedName} is not valid for enum ${klass.qualifiedName}")
    }

    override fun notNullValueToDB(value: Any): Any = when (value) {
        is String -> super.notNullValueToDB(value)
        is Enum<*> -> super.notNullValueToDB(value.name)
        else -> error("$value of ${value::class.qualifiedName} is not valid for enum ${klass.qualifiedName}")
    }

    override fun equals(other: Any?): Boolean {
        if (this === other) return true
        if (javaClass != other?.javaClass) return false
        if (!super.equals(other)) return false

        other as EnumerationNameColumnType<*>

        if (klass != other.klass) return false

        return true
    }

    override fun hashCode(): Int {
        var result = super.hashCode()
        result = 31 * result + klass.hashCode()
        return result
    }
}

// Date/Time columns

/**
 * Marker interface for date/datetime related column types.
 **/
interface IDateColumnType {
    val hasTimePart: Boolean
}<|MERGE_RESOLUTION|>--- conflicted
+++ resolved
@@ -63,11 +63,7 @@
 
     /** Sets the [value] at the specified [index] into the [stmt]. */
     fun setParameter(stmt: PreparedStatementApi, index: Int, value: Any?) {
-<<<<<<< HEAD
-        if (value == null) {
-=======
         if (value == null || value == Op.NULL) {
->>>>>>> b6945287
             stmt.setNull(index, this)
         } else {
             stmt[index] = value
