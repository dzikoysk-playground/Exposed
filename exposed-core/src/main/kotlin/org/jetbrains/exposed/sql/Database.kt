--- conflicted
+++ resolved
@@ -12,15 +12,11 @@
 import java.util.*
 import java.util.concurrent.ConcurrentHashMap
 
-<<<<<<< HEAD
-class Database(private val resolvedVendor: String? = null, val connector: () -> ExposedConnection<*>) {
-=======
 class Database private constructor(
     private val resolvedVendor: String? = null,
     val config: DatabaseConfig,
     val connector: () -> ExposedConnection<*>
 ) {
->>>>>>> b6945287
 
     var useNestedTransactions: Boolean = config.useNestedTransactions
         @Deprecated("Use DatabaseConfig to define the useNestedTransactions")
@@ -113,8 +109,6 @@
             dialectMapping[prefix] = dialect
         }
 
-<<<<<<< HEAD
-=======
         private fun doConnect(
             explicitVendor: String?,
             config: DatabaseConfig?,
@@ -205,7 +199,6 @@
             return doConnect(dialectName, databaseConfig, { DriverManager.getConnection(url, user, password) }, setupConnection, manager)
         }
 
->>>>>>> b6945287
         fun getDefaultIsolationLevel(db: Database): Int =
             when (db.dialect) {
                 is SQLiteDialect -> Connection.TRANSACTION_SERIALIZABLE
@@ -224,10 +217,6 @@
     }
 }
 
-<<<<<<< HEAD
-val Database.name: String get() = url.substringAfterLast('/').substringBefore('?')
-=======
 interface DatabaseConnectionAutoRegistration : (Connection) -> ExposedConnection<*>
 
-val Database.name: String get() = url.substringBefore('?').substringAfterLast('/')
->>>>>>> b6945287
+val Database.name: String get() = url.substringBefore('?').substringAfterLast('/')