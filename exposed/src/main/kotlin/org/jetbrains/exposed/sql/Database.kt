package org.jetbrains.exposed.sql

<<<<<<< HEAD
import org.h2.jdbc.JdbcDatabaseMetaData
import org.jetbrains.exposed.sql.statements.api.ExposedConnection
import org.jetbrains.exposed.sql.statements.api.ExposedDatabaseMetadata
import org.jetbrains.exposed.sql.statements.jdbc.JdbcConnectionImpl
import org.jetbrains.exposed.sql.statements.jdbc.JdbcDatabaseMetadataImpl
import org.jetbrains.exposed.sql.transactions.DEFAULT_ISOLATION_LEVEL
import org.jetbrains.exposed.sql.transactions.DEFAULT_REPETITION_ATTEMPTS
import org.jetbrains.exposed.sql.transactions.ThreadLocalTransactionManager
import org.jetbrains.exposed.sql.transactions.TransactionManager
=======
import org.jetbrains.exposed.sql.transactions.*
>>>>>>> faf6cbd5
import org.jetbrains.exposed.sql.vendors.*
import java.math.BigDecimal
import java.sql.Connection
import java.sql.DatabaseMetaData
import java.sql.DriverManager
import java.util.*
import java.util.concurrent.ConcurrentHashMap
import javax.sql.DataSource

class Database private constructor(val connector: () -> ExposedConnection<*>) {

<<<<<<< HEAD
    internal fun <T> metadata(body: ExposedDatabaseMetadata.() -> T) : T {
=======
    var useNestedTransactions: Boolean = false

    internal fun <T> metadata(body: DatabaseMetaData.() -> T) : T {
>>>>>>> faf6cbd5
        val transaction = TransactionManager.currentOrNull()
        return if (transaction == null) {
            val connection = connector()
            try {
                connection.metadata(body)
            } finally {
                connection.close()
            }
        } else
            transaction.connection.metadata(body)
    }

    val url: String by lazy { metadata { url } }

    val dialect by lazy {
        val name = url.removePrefix("jdbc:").substringBefore(':')
        dialects[name.toLowerCase()]?.invoke() ?: error("No dialect registered for $name. URL=$url")
    }

    val vendor: String get() = dialect.name

    val version by lazy { metadata { version } }

    fun isVersionCovers(version: BigDecimal) = this.version >= version

    val supportsAlterTableWithAddColumn by lazy(LazyThreadSafetyMode.NONE) { metadata { supportsAlterTableWithAddColumn } }
    val supportsMultipleResultSets by lazy(LazyThreadSafetyMode.NONE) { metadata { supportsMultipleResultSets } }

    internal val identifierManager by lazy { metadata { identifierManager } }


    var defaultFetchSize: Int? = null
        private set

    fun defaultFetchSize(size: Int): Database {
        defaultFetchSize = size
        return this
    }

    companion object {
        private val dialects = ConcurrentHashMap<String, () ->DatabaseDialect>()

        init {
            registerDialect(H2Dialect.dialectName) { H2Dialect() }
            registerDialect(MysqlDialect.dialectName) { MysqlDialect() }
            registerDialect(PostgreSQLDialect.dialectName) { PostgreSQLDialect() }
            registerDialect(SQLiteDialect.dialectName) { SQLiteDialect() }
            registerDialect(OracleDialect.dialectName) { OracleDialect() }
            registerDialect(SQLServerDialect.dialectName) { SQLServerDialect() }
            registerDialect(MariaDBDialect.dialectName) { MariaDBDialect() }
        }

        fun registerDialect(prefix:String, dialect: () -> DatabaseDialect) {
            dialects[prefix] = dialect
        }

        private fun doConnect(getNewConnection: () -> Connection, setupConnection: (Connection) -> Unit = {},
                    manager: (Database) -> TransactionManager = { ThreadLocalTransactionManager(it, DEFAULT_ISOLATION_LEVEL, DEFAULT_REPETITION_ATTEMPTS) }
        ): Database {
            return Database {
                JdbcConnectionImpl(getNewConnection().apply { setupConnection(this) })
            }.apply {
                TransactionManager.registerManager(this, manager(this))
            }
        }

        fun connect(datasource: DataSource, setupConnection: (Connection) -> Unit = {},
                    manager: (Database) -> TransactionManager = { ThreadLocalTransactionManager(it, DEFAULT_ISOLATION_LEVEL, DEFAULT_REPETITION_ATTEMPTS) }
        ): Database {
            return doConnect( { datasource.connection!! }, setupConnection, manager )
        }

        fun connect(getNewConnection: () -> Connection,
                    manager: (Database) -> TransactionManager = { ThreadLocalTransactionManager(it, DEFAULT_ISOLATION_LEVEL, DEFAULT_REPETITION_ATTEMPTS) }
        ): Database {
            return doConnect( getNewConnection, manager = manager )
        }
        fun connect(url: String, driver: String, user: String = "", password: String = "", setupConnection: (Connection) -> Unit = {},
                    manager: (Database) -> TransactionManager = { ThreadLocalTransactionManager(it, DEFAULT_ISOLATION_LEVEL, DEFAULT_REPETITION_ATTEMPTS) }): Database {
            Class.forName(driver).newInstance()

            return doConnect( { DriverManager.getConnection(url, user, password) }, setupConnection, manager )
        }
    }
}

val Database.name : String get() = url.substringAfterLast('/').substringBefore('?')<|MERGE_RESOLUTION|>--- conflicted
+++ resolved
@@ -1,6 +1,5 @@
 package org.jetbrains.exposed.sql
 
-<<<<<<< HEAD
 import org.h2.jdbc.JdbcDatabaseMetaData
 import org.jetbrains.exposed.sql.statements.api.ExposedConnection
 import org.jetbrains.exposed.sql.statements.api.ExposedDatabaseMetadata
@@ -10,9 +9,6 @@
 import org.jetbrains.exposed.sql.transactions.DEFAULT_REPETITION_ATTEMPTS
 import org.jetbrains.exposed.sql.transactions.ThreadLocalTransactionManager
 import org.jetbrains.exposed.sql.transactions.TransactionManager
-=======
-import org.jetbrains.exposed.sql.transactions.*
->>>>>>> faf6cbd5
 import org.jetbrains.exposed.sql.vendors.*
 import java.math.BigDecimal
 import java.sql.Connection
@@ -24,13 +20,9 @@
 
 class Database private constructor(val connector: () -> ExposedConnection<*>) {
 
-<<<<<<< HEAD
-    internal fun <T> metadata(body: ExposedDatabaseMetadata.() -> T) : T {
-=======
     var useNestedTransactions: Boolean = false
 
-    internal fun <T> metadata(body: DatabaseMetaData.() -> T) : T {
->>>>>>> faf6cbd5
+    internal fun <T> metadata(body: ExposedDatabaseMetadata.() -> T) : T {
         val transaction = TransactionManager.currentOrNull()
         return if (transaction == null) {
             val connection = connector()
