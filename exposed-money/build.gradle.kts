--- conflicted
+++ resolved
@@ -16,17 +16,4 @@
     testImplementation("junit", "junit", "4.12")
     testImplementation(kotlin("test-junit"))
     testImplementation("org.javamoney", "moneta", "1.3")
-<<<<<<< HEAD
-    testRuntimeOnly("org.testcontainers", "testcontainers", Versions.testContainers)
-    testImplementation("com.opentable.components", "otj-pg-embedded", Versions.otjPgEmbedded)
-    setupTestDriverDependencies(dialect) { group, artifactId, version ->
-        testImplementation(group, artifactId, version) {
-            exclude("com.h2database", "h2")
-        }
-    }
-}
-
-setupDialectTest(dialect)
-=======
-}
->>>>>>> bb7e16a6
+}