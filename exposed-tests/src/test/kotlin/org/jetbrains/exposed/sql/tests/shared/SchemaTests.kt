package org.jetbrains.exposed.sql.tests.shared

import org.jetbrains.exposed.sql.Schema
import org.jetbrains.exposed.sql.SchemaUtils
import org.jetbrains.exposed.sql.tests.DatabaseTestsBase
import org.jetbrains.exposed.sql.tests.TestDB
import org.jetbrains.exposed.sql.transactions.TransactionManager
import org.jetbrains.exposed.sql.transactions.transaction
import org.jetbrains.exposed.sql.vendors.OracleDialect
import org.jetbrains.exposed.sql.vendors.SQLServerDialect
import org.jetbrains.exposed.sql.vendors.currentDialect
import org.junit.Assume
import org.junit.Test

class SchemaTests : DatabaseTestsBase() {
    @Test
    fun `create and set schema in mysql`() {
        withDb(listOf(TestDB.Jdbc.MYSQL, TestDB.Jdbc.MARIADB)) {
            val schema = Schema("MYSCHEMA")
            try {
                SchemaUtils.createSchema(schema)
                SchemaUtils.setSchema(schema)

                val catalogName = connection.catalog

                assertEquals(catalogName, schema.identifier)
            } finally {
                SchemaUtils.dropSchema(schema)
            }
        }
    }

    @Test
    fun `create and set schema tests`() {
        withDb(excludeSettings = listOf(TestDB.Jdbc.MYSQL, TestDB.Jdbc.MARIADB, TestDB.Rdbc.H2)) {
            if (currentDialect.supportsCreateSchema) {
                val schema = when (currentDialect) {
                    is SQLServerDialect -> {
                        exec("GRANT CREATE SCHEMA TO guest")
                        exec("SETUSER 'guest'")
                        Schema("MYSCHEMA", "guest")
                    }
                    is OracleDialect -> {
                        Schema("MYSCHEMA", password = "pwd4myschema", defaultTablespace = "tbs_perm_01", quota = "20M", on = "tbs_perm_01")
                    }
                    else -> {
                        Schema("MYSCHEMA")
                    }
                }

                try {
                    SchemaUtils.createSchema(schema)
                    SchemaUtils.setSchema(schema)
                    assertEquals(TransactionManager.current().db.identifierManager.inProperCase(schema.identifier), connection.schema)
                } finally {
                    SchemaUtils.dropSchema(schema)
                }
            }
        }
    }

    @Test
    fun `table references table with same name in other database in mysql`() {
        withDb(listOf(TestDB.Jdbc.MYSQL, TestDB.Jdbc.MARIADB)) {
            val schema = Schema("MYSCHEMA")
            try {
                SchemaUtils.createSchema(schema)

                val firstCatalogName = connection.catalog

                exec("CREATE TABLE test(id INT PRIMARY KEY)")
                SchemaUtils.setSchema(schema)
                exec("CREATE TABLE test(id INT REFERENCES $firstCatalogName.test(id))")

                val catalogName = connection.catalog

                assertEquals(catalogName, schema.identifier)
            } finally {
                SchemaUtils.dropSchema(schema)
            }
        }
    }

    @Test
    fun `schemas exists tests`() {
        val schema = Schema("exposedschema")

        withDb(excludeSettings = listOf(TestDB.Jdbc.SQLITE)) {
            try {
                /** Assert that schema initially doesn't exist */
                assertFalse(schema.exists())

                SchemaUtils.createSchema(schema)
                /** Assert that schema exists after creation */
                assertTrue(schema.exists())

                SchemaUtils.dropSchema(schema)
                /** Assert that schema doesn't exist after dropping */
                assertFalse(schema.exists())
            } finally {
                SchemaUtils.dropSchema(schema)
            }
        }
    }

    @Test
    fun `create existing schema and drop nonexistent schemas`() {
        val schema1 = Schema("redundant")
        val schema2 = Schema("redundant")
        val schemasTryingToCreate = listOf(schema1, schema1, schema2)

        withSchemas(excludeSettings = listOf(TestDB.Jdbc.SQLITE), schemas = arrayOf(schema1, schema1, schema2)) {
            val toCreate = schemasTryingToCreate.filterNot { it.exists() }
            /** schema1 and schema2 have been created, so there is no remaining schema to be created */
            assertTrue(toCreate.isEmpty())

            /** schema1 and schema2 variables have the same schema name */
            SchemaUtils.dropSchema(schema1)
            assertFalse(schema2.exists())
        }
    }

    @Test
    fun `test default schema`() {
        Assume.assumeTrue(TestDB.H2 in TestDB.enabledInTests())
        val schema = Schema("schema")
<<<<<<< HEAD

        TestDB.Jdbc.H2.connect()
=======
        TestDB.H2.connect()
>>>>>>> bb7e16a6

        transaction {
            connection.metadata {
                assertEquals("PUBLIC", currentScheme)
            }
        }

        transaction {
            SchemaUtils.createSchema(schema)
        }

        val db = TestDB.Jdbc.H2.connect {
            defaultSchema = schema
        }

        transaction(db) {
            connection.metadata {
                val currentScheme = db.identifierManager.cutIfNecessaryAndQuote(currentScheme)
                assertEquals(schema.identifier, currentScheme)
            }
            // Nested transaction
            transaction(db) {
                connection.metadata {
                    val currentScheme = db.identifierManager.cutIfNecessaryAndQuote(currentScheme)
                    assertEquals(schema.identifier, currentScheme)
                }
            }
        }
    }
}<|MERGE_RESOLUTION|>--- conflicted
+++ resolved
@@ -122,14 +122,10 @@
 
     @Test
     fun `test default schema`() {
-        Assume.assumeTrue(TestDB.H2 in TestDB.enabledInTests())
+        Assume.assumeTrue(TestDB.Jdbc.H2 in TestDB.enabledInTests())
         val schema = Schema("schema")
-<<<<<<< HEAD
 
         TestDB.Jdbc.H2.connect()
-=======
-        TestDB.H2.connect()
->>>>>>> bb7e16a6
 
         transaction {
             connection.metadata {
