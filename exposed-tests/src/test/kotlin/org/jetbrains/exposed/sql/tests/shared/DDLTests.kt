package org.jetbrains.exposed.sql.tests.shared

import org.jetbrains.exposed.dao.IntEntity
import org.jetbrains.exposed.dao.IntEntityClass
import org.jetbrains.exposed.dao.id.EntityID
import org.jetbrains.exposed.dao.id.IdTable
import org.jetbrains.exposed.dao.id.IntIdTable
import org.jetbrains.exposed.dao.id.LongIdTable
import org.jetbrains.exposed.sql.*
import org.jetbrains.exposed.sql.statements.api.ExposedBlob
import org.jetbrains.exposed.sql.tests.DatabaseTestsBase
import org.jetbrains.exposed.sql.tests.TestDB
import org.jetbrains.exposed.sql.tests.currentDialectTest
import org.jetbrains.exposed.sql.tests.inProperCase
import org.jetbrains.exposed.sql.tests.shared.dml.DMLTestsData
import org.jetbrains.exposed.sql.vendors.SQLServerDialect
import org.jetbrains.exposed.sql.vendors.SQLiteDialect
import org.junit.Test
import org.postgresql.util.PGobject
import java.util.*
import kotlin.test.assertNotNull

class DDLTests : DatabaseTestsBase() {

    @Test fun tableExists01() {
        val TestTable = object : Table() {
            val id = integer("id")
            val name = varchar("name", length = 42)

            override val primaryKey = PrimaryKey(id)
        }

        withTables {
            assertEquals(false, TestTable.exists())
        }
    }

    @Test fun tableExists02() {
        val TestTable = object : Table() {
            val id = integer("id")
            val name = varchar("name", length = 42)

            override val primaryKey = PrimaryKey(id)
        }

        withTables(TestTable) {
            assertEquals(true, TestTable.exists())
        }
    }

    object KeyWordTable : IntIdTable(name = "keywords") {
        val bool = bool("bool")
    }

    @Test fun tableExistsWithKeyword() {
        withTables(KeyWordTable) {
            assertEquals(true, KeyWordTable.exists())
            KeyWordTable.insert {
                it[bool] = true
            }
        }
    }

    // Placed outside test function to shorten generated name
    val UnnamedTable = object : Table() {
        val id = integer("id")
        val name = varchar("name", length = 42)

        override val primaryKey = PrimaryKey(id)
    }

    @Test fun unnamedTableWithQuotesSQL() {
        withTables(excludeSettings = listOf(TestDB.Jdbc.SQLITE), tables = arrayOf(UnnamedTable)) {
            val q = db.identifierManager.quoteString
            val tableName = if (currentDialectTest.needsQuotesWhenSymbolsInNames) { "$q${"UnnamedTable$1".inProperCase()}$q" } else { "UnnamedTable$1".inProperCase() }
            assertEquals(
                "CREATE TABLE " + addIfNotExistsIfSupported() + "$tableName " +
                    "(${"id".inProperCase()} ${currentDialectTest.dataTypeProvider.integerType()} PRIMARY KEY, $q${"name".inProperCase()}$q VARCHAR(42) NOT NULL)",
                UnnamedTable.ddl
            )
        }
    }

    @Test fun unnamedTableWithQuotesSQLInSQLite() {
        withDb(TestDB.Jdbc.SQLITE) {
            val q = db.identifierManager.quoteString
            val tableName = if (currentDialectTest.needsQuotesWhenSymbolsInNames) { "$q${"UnnamedTable$1".inProperCase()}$q" } else { "UnnamedTable$1".inProperCase() }
            assertEquals(
                "CREATE TABLE " + addIfNotExistsIfSupported() + "$tableName " +
                    "(${"id".inProperCase()} ${currentDialectTest.dataTypeProvider.integerType()} NOT NULL PRIMARY KEY, $q${"name".inProperCase()}$q VARCHAR(42) NOT NULL)",
                UnnamedTable.ddl
            )
        }
    }

    @Test fun namedEmptyTableWithoutQuotesSQL() {
        val TestTable = object : Table("test_named_table") {
        }

<<<<<<< HEAD
        withDb (TestDB.Jdbc.H2) {
=======
        withDb(TestDB.H2) {
>>>>>>> 69ef4073
            assertEquals("CREATE TABLE IF NOT EXISTS ${"test_named_table".inProperCase()}", TestTable.ddl)
            DMLTestsData.Users.select {
                exists(DMLTestsData.UserData.select { DMLTestsData.Users.id eq DMLTestsData.UserData.user_id })
            }
        }
    }

    @Test fun tableWithDifferentColumnTypesSQL01() {
        val TestTable = object : Table("different_column_types") {
            val id = integer("id").autoIncrement()
            val name = varchar("name", 42)
            val age = integer("age").nullable()

            override val primaryKey = PrimaryKey(name)
        }

<<<<<<< HEAD
        withTables(excludeSettings = listOf(TestDB.Jdbc.MYSQL, TestDB.Jdbc.ORACLE, TestDB.Jdbc.MARIADB, TestDB.Jdbc.SQLITE), tables = arrayOf(TestTable)) {
            assertEquals("CREATE TABLE " + addIfNotExistsIfSupported() + "${"different_column_types".inProperCase()} " +
=======
        withTables(excludeSettings = listOf(TestDB.MYSQL, TestDB.ORACLE, TestDB.MARIADB, TestDB.SQLITE), tables = *arrayOf(TestTable)) {
            assertEquals(
                "CREATE TABLE " + addIfNotExistsIfSupported() + "${"different_column_types".inProperCase()} " +
>>>>>>> 69ef4073
                    "(${"id".inProperCase()} ${currentDialectTest.dataTypeProvider.integerAutoincType()} NOT NULL, " +
                    "\"${"name".inProperCase()}\" VARCHAR(42) PRIMARY KEY, " +
                    "${"age".inProperCase()} ${currentDialectTest.dataTypeProvider.integerType()} NULL)",
                TestTable.ddl
            )
        }
    }

    @Test fun tableWithDifferentColumnTypesSQL02() {
        val TestTable = object : Table("with_different_column_types") {
            val id = integer("id")
            val name = varchar("name", 42)
            val age = integer("age").nullable()

            override val primaryKey = PrimaryKey(id, name)
        }

        withTables(excludeSettings = listOf(TestDB.Jdbc.MYSQL, TestDB.Jdbc.SQLITE), tables = arrayOf(TestTable)) {
            val q = db.identifierManager.quoteString
            val tableDescription = "CREATE TABLE " + addIfNotExistsIfSupported() + "with_different_column_types".inProperCase()
            val idDescription = "${"id".inProperCase()} ${currentDialectTest.dataTypeProvider.integerType()}"
            val nameDescription = "$q${"name".inProperCase()}$q VARCHAR(42)"
            val ageDescription = "${"age".inProperCase()} ${db.dialect.dataTypeProvider.integerType()} NULL"
            val constraint = "CONSTRAINT pk_with_different_column_types PRIMARY KEY (${"id".inProperCase()}, $q${"name".inProperCase()}$q)"

            assertEquals("$tableDescription ($idDescription, $nameDescription, $ageDescription, $constraint)", TestTable.ddl)
        }
    }

    @Test fun tableWithDifferentColumnTypesInSQLite() {
        val TestTable = object : Table("with_different_column_types") {
            val id = integer("id")
            val name = varchar("name", 42)
            val age = integer("age").nullable()

            override val primaryKey = PrimaryKey(id, name)
        }

        withDb(TestDB.Jdbc.SQLITE) {
            val q = db.identifierManager.quoteString

            val tableDescription = "CREATE TABLE " + addIfNotExistsIfSupported() + "with_different_column_types".inProperCase()
            val idDescription = "${"id".inProperCase()} ${currentDialectTest.dataTypeProvider.integerType()} NOT NULL"
            val nameDescription = "$q${"name".inProperCase()}$q VARCHAR(42) NOT NULL"
            val ageDescription = "${"age".inProperCase()} ${db.dialect.dataTypeProvider.integerType()} NULL"
            val constraint = "CONSTRAINT pk_with_different_column_types PRIMARY KEY (${"id".inProperCase()}, $q${"name".inProperCase()}$q)"

            assertEquals("$tableDescription ($idDescription, $nameDescription, $ageDescription, $constraint)", TestTable.ddl)
        }
    }

    @Test fun tableWithMultiPKandAutoIncrement() {
        val Foo = object : IdTable<Long>("FooTable") {
            val bar = integer("bar")
            override val id: Column<EntityID<Long>> = long("id").entityId().autoIncrement()

            override val primaryKey = PrimaryKey(bar, id)
        }

        withTables(Foo) {
            Foo.insert {
                it[Foo.bar] = 1
            }
            Foo.insert {
                it[Foo.bar] = 2
            }

            val result = Foo.selectAll().map { it[Foo.id] to it[Foo.bar] }
            assertEquals(2, result.size)
            assertEquals(1, result[0].second)
            assertEquals(2, result[1].second)
        }
    }

    @Test fun testIndices01() {
        val t = object : Table("t1") {
            val id = integer("id")
            val name = varchar("name", 255).index()

            override val primaryKey = PrimaryKey(id)
        }

        withTables(t) {
            val alter = SchemaUtils.createIndex(t.indices[0])
            val q = db.identifierManager.quoteString
            assertEquals("CREATE INDEX ${"t1_name".inProperCase()} ON ${"t1".inProperCase()} ($q${"name".inProperCase()}$q)", alter)
        }
    }

    @Test fun testIndices02() {
        val t = object : Table("t2") {
            val id = integer("id")
            val lvalue = integer("lvalue")
            val rvalue = integer("rvalue")
            val name = varchar("name", 255).index()

            override val primaryKey = PrimaryKey(id)

            init {
                index(false, lvalue, rvalue)
            }
        }

        withTables(t) {
            val a1 = SchemaUtils.createIndex(t.indices[0])
            val q = db.identifierManager.quoteString
            assertEquals("CREATE INDEX ${"t2_name".inProperCase()} ON ${"t2".inProperCase()} ($q${"name".inProperCase()}$q)", a1)

            val a2 = SchemaUtils.createIndex(t.indices[1])
            assertEquals(
                "CREATE INDEX ${"t2_lvalue_rvalue".inProperCase()} ON ${"t2".inProperCase()} " +
                    "(${"lvalue".inProperCase()}, ${"rvalue".inProperCase()})",
                a2
            )
        }
    }

    @Test fun testUniqueIndices01() {
        val t = object : Table("t1") {
            val id = integer("id")
            val name = varchar("name", 255).uniqueIndex()

            override val primaryKey = PrimaryKey(id)
        }

        withTables(t) {
            val alter = SchemaUtils.createIndex(t.indices[0])
            val q = db.identifierManager.quoteString
            if (currentDialectTest is SQLiteDialect)
                assertEquals("CREATE UNIQUE INDEX ${"t1_name".inProperCase()} ON ${"t1".inProperCase()} ($q${"name".inProperCase()}$q)", alter)
            else
                assertEquals("ALTER TABLE ${"t1".inProperCase()} ADD CONSTRAINT ${"t1_name_unique".inProperCase()} UNIQUE ($q${"name".inProperCase()}$q)", alter)
        }
    }

    @Test fun testUniqueIndicesCustomName() {
        val t = object : Table("t1") {
            val id = integer("id")
            val name = varchar("name", 255).uniqueIndex("U_T1_NAME")

            override val primaryKey = PrimaryKey(id)
        }

        withTables(t) {
            val q = db.identifierManager.quoteString
            val alter = SchemaUtils.createIndex(t.indices[0])
            if (currentDialectTest is SQLiteDialect)
                assertEquals("CREATE UNIQUE INDEX ${"U_T1_NAME"} ON ${"t1".inProperCase()} ($q${"name".inProperCase()}$q)", alter)
            else
                assertEquals("ALTER TABLE ${"t1".inProperCase()} ADD CONSTRAINT ${"U_T1_NAME"} UNIQUE ($q${"name".inProperCase()}$q)", alter)
        }
    }

    @Test fun testMultiColumnIndex() {
        val t = object : Table("t1") {
            val type = varchar("type", 255)
            val name = varchar("name", 255)
            init {
                index(false, name, type)
                uniqueIndex(type, name)
            }
        }

        withTables(t) {
            val indexAlter = SchemaUtils.createIndex(t.indices[0])
            val uniqueAlter = SchemaUtils.createIndex(t.indices[1])
            val q = db.identifierManager.quoteString
            assertEquals("CREATE INDEX ${"t1_name_type".inProperCase()} ON ${"t1".inProperCase()} ($q${"name".inProperCase()}$q, $q${"type".inProperCase()}$q)", indexAlter)
            if (currentDialectTest is SQLiteDialect)
                assertEquals("CREATE UNIQUE INDEX ${"t1_type_name".inProperCase()} ON ${"t1".inProperCase()} ($q${"type".inProperCase()}$q, $q${"name".inProperCase()}$q)", uniqueAlter)
            else
                assertEquals("ALTER TABLE ${"t1".inProperCase()} ADD CONSTRAINT ${"t1_type_name_unique".inProperCase()} UNIQUE ($q${"type".inProperCase()}$q, $q${"name".inProperCase()}$q)", uniqueAlter)
        }
    }

    @Test fun testMultiColumnIndexCustomName() {
        val t = object : Table("t1") {
            val type = varchar("type", 255)
            val name = varchar("name", 255)
            init {
                index("I_T1_NAME_TYPE", false, name, type)
                uniqueIndex("U_T1_TYPE_NAME", type, name)
            }
        }

        withTables(t) {
            val indexAlter = SchemaUtils.createIndex(t.indices[0])
            val uniqueAlter = SchemaUtils.createIndex(t.indices[1])
            val q = db.identifierManager.quoteString
            assertEquals("CREATE INDEX ${"I_T1_NAME_TYPE"} ON ${"t1".inProperCase()} ($q${"name".inProperCase()}$q, $q${"type".inProperCase()}$q)", indexAlter)
            if (currentDialectTest is SQLiteDialect)
                assertEquals("CREATE UNIQUE INDEX ${"U_T1_TYPE_NAME"} ON ${"t1".inProperCase()} ($q${"type".inProperCase()}$q, $q${"name".inProperCase()}$q)", uniqueAlter)
            else
                assertEquals("ALTER TABLE ${"t1".inProperCase()} ADD CONSTRAINT ${"U_T1_TYPE_NAME"} UNIQUE ($q${"type".inProperCase()}$q, $q${"name".inProperCase()}$q)", uniqueAlter)
        }
    }

    @Test fun testBlob() {
        val t = object : Table("t1") {
            val id = integer("id").autoIncrement()
            val b = blob("blob")

            override val primaryKey = PrimaryKey(id)
        }

        withTables(t) {
            val bytes = "Hello there!".toByteArray()
            val blob = ExposedBlob(bytes)
//            if (currentDialectTest.dataTypeProvider.blobAsStream) {
//                    SerialBlob(bytes)
//                } else connection.createBlob().apply {
//                    setBytes(1, bytes)
//                }

            val id = t.insert {
                it[t.b] = blob
            } get (t.id)

            val readOn = t.select { t.id eq id }.first()[t.b]
            val text = String(readOn.bytes) // .reader().readText()

            assertEquals("Hello there!", text)
        }
    }

    @Test
    fun testBinaryWithoutLength() {
        val tableWithBinary = object : Table("TableWithBinary") {
            val binaryColumn = binary("binaryColumn")
        }

        fun SizedIterable<ResultRow>.readAsString() = map { String(it[tableWithBinary.binaryColumn]) }

        withDb(listOf(TestDB.Jdbc.POSTGRESQL, TestDB.Jdbc.POSTGRESQLNG)) {
            val exposedBytes = "Exposed".toByteArray()
            val kotlinBytes = "Kotlin".toByteArray()

            SchemaUtils.create(tableWithBinary)

            tableWithBinary.insert {
                it[tableWithBinary.binaryColumn] = exposedBytes
            }
            val insertedExposed = tableWithBinary.selectAll().readAsString().single()

            assertEquals("Exposed", insertedExposed)

            tableWithBinary.insert {
                it[tableWithBinary.binaryColumn] = kotlinBytes
            }

            assertEqualCollections(tableWithBinary.selectAll().readAsString(), "Exposed", "Kotlin")

            val insertedKotlin = tableWithBinary.select { tableWithBinary.binaryColumn eq kotlinBytes }.readAsString()
            assertEqualCollections(insertedKotlin, "Kotlin")

            SchemaUtils.drop(tableWithBinary)
        }
    }

    @Test fun testBinary() {
        val t = object : Table("t") {
            val binary = binary("bytes", 10).nullable()
            val byteCol = binary("byteCol", 1).clientDefault { byteArrayOf(0) }
        }

        fun SizedIterable<ResultRow>.readAsString() = map { it[t.binary]?.let { String(it) } }

        withTables(t) {
            t.insert { it[t.binary] = "Hello!".toByteArray() }

            val hello = t.selectAll().readAsString().single()

            assertEquals("Hello!", hello)

            val worldBytes = "World!".toByteArray()

            t.insert {
                it[t.binary] = worldBytes
                it[t.byteCol] = byteArrayOf(1)
            }

            assertEqualCollections(t.selectAll().readAsString(), "Hello!", "World!")

            t.insert {
                it[t.binary] = null
                it[t.byteCol] = byteArrayOf(2)
            }

            assertEqualCollections(t.selectAll().readAsString(), "Hello!", "World!", null)

            val world = t.select { t.binary eq worldBytes }.readAsString()
            assertEqualCollections(world, "World!")

            val worldByBitCol = t.select { t.byteCol eq byteArrayOf(1) }.readAsString()
            assertEqualCollections(worldByBitCol, "World!")
        }
    }

    @Test fun testEscapeStringColumnType() {
        withDb(TestDB.Jdbc.H2) {
            assertEquals("VARCHAR(255) COLLATE utf8_general_ci", VarCharColumnType(collate = "utf8_general_ci").sqlType())
            assertEquals("VARCHAR(255) COLLATE injected''code", VarCharColumnType(collate = "injected'code").sqlType())
            assertEquals("'value'", VarCharColumnType().nonNullValueToString("value"))
            assertEquals("'injected''value'", VarCharColumnType().nonNullValueToString("injected'value"))

            assertEquals("TEXT COLLATE utf8_general_ci", TextColumnType(collate = "utf8_general_ci").sqlType())
            assertEquals("TEXT COLLATE injected''code", TextColumnType(collate = "injected'code").sqlType())
            assertEquals("'value'", TextColumnType().nonNullValueToString("value"))
            assertEquals("'injected''value'", TextColumnType().nonNullValueToString("injected'value"))
        }
    }

    private abstract class EntityTable(name: String = "") : IdTable<String>(name) {
        override val id: Column<EntityID<String>> = varchar("id", 64).clientDefault { UUID.randomUUID().toString() }.entityId()

        override val primaryKey = PrimaryKey(id)
    }

    @Test fun complexTest01() {
        val User = object : EntityTable() {
            val name = varchar("name", 255)
            val email = varchar("email", 255)
        }

        val Repository = object : EntityTable() {
            val name = varchar("name", 255)
        }

        val UserToRepo = object : EntityTable() {
            val user = reference("user", User)
            val repo = reference("repo", Repository)
        }

        withTables(User, Repository, UserToRepo) {
            User.insert {
                it[User.name] = "foo"
                it[User.email] = "bar"
            }

            val userID = User.selectAll().single()[User.id]

            Repository.insert {
                it[Repository.name] = "foo"
            }
            val repo = Repository.selectAll().single()[Repository.id]

            UserToRepo.insert {
                it[UserToRepo.user] = userID
                it[UserToRepo.repo] = repo
            }

            assertEquals(1L, UserToRepo.selectAll().count())
            UserToRepo.insert {
                it[UserToRepo.user] = userID
                it[UserToRepo.repo] = repo
            }

            assertEquals(2L, UserToRepo.selectAll().count())
        }
    }

    object Table1 : IntIdTable() {
        val table2 = reference("teamId", Table2, onDelete = ReferenceOption.NO_ACTION)
    }

    object Table2 : IntIdTable() {
        val table1 = optReference("teamId", Table1, onDelete = ReferenceOption.NO_ACTION)
    }

    @Test fun testCrossReference() {
        withTables(Table1, Table2) {
            val table2id = Table2.insertAndGetId {}
            val table1id = Table1.insertAndGetId {
                it[table2] = table2id
            }

            Table2.insertAndGetId {
                it[table1] = table1id
            }

            assertEquals(1L, Table1.selectAll().count())
            assertEquals(2L, Table2.selectAll().count())

            Table2.update {
                it[table1] = null
            }

            Table1.deleteAll()
            Table2.deleteAll()

            if (currentDialectTest !is SQLiteDialect) {
                exec(Table2.table1.foreignKey!!.dropStatement().single())
            }
        }
    }

    @Test fun testUUIDColumnType() {
        val Node = object : IntIdTable("node") {
            val uuid = uuid("uuid")
        }

        withTables(Node) {
            val key: UUID = UUID.randomUUID()
            val id = Node.insertAndGetId { it[uuid] = key }
            assertNotNull(id)
            val uidById = Node.select { Node.id eq id }.singleOrNull()?.get(Node.uuid)
            assertEquals(key, uidById)
            val uidByKey = Node.select { Node.uuid eq key }.singleOrNull()?.get(Node.uuid)
            assertEquals(key, uidByKey)
        }
    }

    @Test fun testBooleanColumnType() {
        val BoolTable = object : Table("booleanTable") {
            val bool = bool("bool")
        }

        withTables(BoolTable) {
            BoolTable.insert {
                it[bool] = true
            }
            val result = BoolTable.selectAll().toList()
            assertEquals(1, result.size)
            assertEquals(true, result.single()[BoolTable.bool])
        }
    }

    @ExperimentalUnsignedTypes
    @Test fun testUByteColumnType() {
        val UbyteTable = object : Table("ubyteTable") {
            val ubyte = ubyte("ubyte")
        }

        withTables(UbyteTable) {
            UbyteTable.insert {
                it[ubyte] = 123u
            }
            val result = UbyteTable.selectAll().toList()
            assertEquals(1, result.size)
            assertEquals(123u, result.single()[UbyteTable.ubyte])
        }
    }

    @ExperimentalUnsignedTypes
    @Test fun testUshortColumnType() {
        val UshortTable = object : Table("ushortTable") {
            val ushort = ushort("ushort")
        }

        withTables(UshortTable) {
            UshortTable.insert {
                it[ushort] = 123u
            }
            val result = UshortTable.selectAll().toList()
            assertEquals(1, result.size)
            assertEquals(123u, result.single()[UshortTable.ushort])
        }
    }

    @ExperimentalUnsignedTypes
    @Test fun testUintColumnType() {
        val UintTable = object : Table("uintTable") {
            val uint = uinteger("uint")
        }

        withTables(UintTable) {
            UintTable.insert {
                it[uint] = 123u
            }
            val result = UintTable.selectAll().toList()
            assertEquals(1, result.size)
            assertEquals(123u, result.single()[UintTable.uint])
        }
    }

    @ExperimentalUnsignedTypes
    @Test fun testUlongColumnType() {
        val UlongTable = object : Table("ulongTable") {
            val ulong = ulong("ulong")
        }

        withTables(UlongTable) {
            UlongTable.insert {
                it[ulong] = 123uL
            }
            val result = UlongTable.selectAll().toList()
            assertEquals(1, result.size)
            assertEquals(123uL, result.single()[UlongTable.ulong])
        }
    }

    @Test fun testDeleteMissingTable() {
        val missingTable = Table("missingTable")
        withDb {
            SchemaUtils.drop(missingTable)
        }
    }

    @Test fun testCheckConstraint01() {
        val checkTable = object : Table("checkTable") {
            val positive = integer("positive").check { it greaterEq 0 }
            val negative = integer("negative").check("subZero") { it less 0 }
        }

        withTables(listOf(TestDB.Jdbc.MYSQL), checkTable) {
            checkTable.insert {
                it[positive] = 42
                it[negative] = -14
            }

            assertEquals(1L, checkTable.selectAll().count())

            assertFailAndRollback("Check constraint 1") {
                checkTable.insert {
                    it[positive] = -472
                    it[negative] = -354
                }
            }

            assertFailAndRollback("Check constraint 2") {
                checkTable.insert {
                    it[positive] = 538
                    it[negative] = 915
                }
            }
        }
    }

    @Test fun testCheckConstraint02() {
        val checkTable = object : Table("multiCheckTable") {
            val positive = integer("positive")
            val negative = integer("negative")

            init {
                check("multi") { (negative less 0) and (positive greaterEq 0) }
            }
        }

        withTables(listOf(TestDB.Jdbc.MYSQL), checkTable) {
            checkTable.insert {
                it[positive] = 57
                it[negative] = -32
            }

            assertEquals(1L, checkTable.selectAll().count())

            assertFailAndRollback("Check constraint 1") {
                checkTable.insert {
                    it[positive] = -47
                    it[negative] = -35
                }
            }

            assertFailAndRollback("Check constraint 2") {
                checkTable.insert {
                    it[positive] = 53
                    it[negative] = 91
                }
            }
        }
    }

    internal enum class Foo { Bar, Baz }

    class PGEnum<T : Enum<T>>(enumTypeName: String, enumValue: T?) : PGobject() {
        init {
            value = enumValue?.name
            type = enumTypeName
        }
    }

    // https://github.com/JetBrains/Exposed/issues/112
    @Test fun testDropTableFlushesCache() {
        withDb {
            class Keyword(id: EntityID<Int>) : IntEntity(id) {
                var bool by KeyWordTable.bool
            }
            val KeywordEntityClass = object : IntEntityClass<Keyword>(KeyWordTable, Keyword::class.java) {}

            SchemaUtils.create(KeyWordTable)

            val newKeyword = KeywordEntityClass.new { bool = true }

            SchemaUtils.drop(KeyWordTable)
        }
    }

    // https://github.com/JetBrains/Exposed/issues/522
    @Test fun testInnerJoinWithMultipleForeignKeys() {
        val Users = object : IntIdTable() {}

        val Subscriptions = object : LongIdTable() {
            val user = reference("user", Users)
            val adminBy = reference("adminBy", Users).nullable()
        }

        withTables(Subscriptions) {
            val query = Subscriptions.join(Users, JoinType.INNER, additionalConstraint = { Subscriptions.user eq Users.id }).selectAll()
            assertEquals(0L, query.count())
        }
    }

    @Test
    fun createTableWithForeignKeyToAnotherSchema() {
        val one = Schema("one")
        val two = Schema("two")
        withSchemas(excludeSettings = listOf(TestDB.Jdbc.SQLITE), schemas = arrayOf(two, one)) {
            SchemaUtils.create(TableFromSchemeOne, TableFromSchemeTwo)
            val idFromOne = TableFromSchemeOne.insertAndGetId { }

            TableFromSchemeTwo.insert {
                it[reference] = idFromOne
            }

            assertEquals(1L, TableFromSchemeOne.selectAll().count())
            assertEquals(1L, TableFromSchemeTwo.selectAll().count())

            if (currentDialectTest is SQLServerDialect) {
                SchemaUtils.drop(TableFromSchemeTwo, TableFromSchemeOne)
            }
        }
    }

    object TableFromSchemeOne : IntIdTable("one.test")

    object TableFromSchemeTwo : IntIdTable("two.test") {
        val reference = reference("testOne", TableFromSchemeOne)
    }
}<|MERGE_RESOLUTION|>--- conflicted
+++ resolved
@@ -97,11 +97,7 @@
         val TestTable = object : Table("test_named_table") {
         }
 
-<<<<<<< HEAD
         withDb (TestDB.Jdbc.H2) {
-=======
-        withDb(TestDB.H2) {
->>>>>>> 69ef4073
             assertEquals("CREATE TABLE IF NOT EXISTS ${"test_named_table".inProperCase()}", TestTable.ddl)
             DMLTestsData.Users.select {
                 exists(DMLTestsData.UserData.select { DMLTestsData.Users.id eq DMLTestsData.UserData.user_id })
@@ -118,14 +114,8 @@
             override val primaryKey = PrimaryKey(name)
         }
 
-<<<<<<< HEAD
         withTables(excludeSettings = listOf(TestDB.Jdbc.MYSQL, TestDB.Jdbc.ORACLE, TestDB.Jdbc.MARIADB, TestDB.Jdbc.SQLITE), tables = arrayOf(TestTable)) {
             assertEquals("CREATE TABLE " + addIfNotExistsIfSupported() + "${"different_column_types".inProperCase()} " +
-=======
-        withTables(excludeSettings = listOf(TestDB.MYSQL, TestDB.ORACLE, TestDB.MARIADB, TestDB.SQLITE), tables = *arrayOf(TestTable)) {
-            assertEquals(
-                "CREATE TABLE " + addIfNotExistsIfSupported() + "${"different_column_types".inProperCase()} " +
->>>>>>> 69ef4073
                     "(${"id".inProperCase()} ${currentDialectTest.dataTypeProvider.integerAutoincType()} NOT NULL, " +
                     "\"${"name".inProperCase()}\" VARCHAR(42) PRIMARY KEY, " +
                     "${"age".inProperCase()} ${currentDialectTest.dataTypeProvider.integerType()} NULL)",
