--- conflicted
+++ resolved
@@ -71,11 +71,7 @@
     }
 
     @Test fun unnamedTableWithQuotesSQL() {
-<<<<<<< HEAD
         withTables(excludeSettings = listOf(TestDB.Jdbc.SQLITE), tables = arrayOf(UnnamedTable)) {
-=======
-        withTables(excludeSettings = listOf(TestDB.SQLITE), tables = arrayOf(UnnamedTable)) {
->>>>>>> af78955f
             val q = db.identifierManager.quoteString
             val tableName = if (currentDialectTest.needsQuotesWhenSymbolsInNames) { "$q${"UnnamedTable$1".inProperCase()}$q" } else { "UnnamedTable$1".inProperCase() }
             assertEquals(
@@ -119,11 +115,7 @@
             override val primaryKey = PrimaryKey(name)
         }
 
-<<<<<<< HEAD
         withTables(excludeSettings = listOf(TestDB.Jdbc.MYSQL, TestDB.Jdbc.ORACLE, TestDB.Jdbc.MARIADB, TestDB.Jdbc.SQLITE), tables = arrayOf(TestTable)) {
-=======
-        withTables(excludeSettings = listOf(TestDB.MYSQL, TestDB.ORACLE, TestDB.MARIADB, TestDB.SQLITE), tables = arrayOf(TestTable)) {
->>>>>>> af78955f
             assertEquals(
                 "CREATE TABLE " + addIfNotExistsIfSupported() + "${"different_column_types".inProperCase()} " +
                     "(${"id".inProperCase()} ${currentDialectTest.dataTypeProvider.integerAutoincType()} NOT NULL, " +
@@ -143,11 +135,7 @@
             override val primaryKey = PrimaryKey(id, name)
         }
 
-<<<<<<< HEAD
         withTables(excludeSettings = listOf(TestDB.Jdbc.MYSQL, TestDB.Jdbc.SQLITE), tables = arrayOf(TestTable)) {
-=======
-        withTables(excludeSettings = listOf(TestDB.MYSQL, TestDB.SQLITE), tables = arrayOf(TestTable)) {
->>>>>>> af78955f
             val q = db.identifierManager.quoteString
             val tableDescription = "CREATE TABLE " + addIfNotExistsIfSupported() + "with_different_column_types".inProperCase()
             val idDescription = "${"id".inProperCase()} ${currentDialectTest.dataTypeProvider.integerType()}"
