package org.jetbrains.exposed.sql.tests.shared

import org.jetbrains.exposed.dao.IntEntity
import org.jetbrains.exposed.dao.IntEntityClass
import org.jetbrains.exposed.dao.id.EntityID
import org.jetbrains.exposed.dao.id.IdTable
import org.jetbrains.exposed.dao.id.IntIdTable
import org.jetbrains.exposed.dao.id.LongIdTable
import org.jetbrains.exposed.exceptions.UnsupportedByDialectException
import org.jetbrains.exposed.sql.*
import org.jetbrains.exposed.sql.statements.api.ExposedBlob
import org.jetbrains.exposed.sql.tests.DatabaseTestsBase
import org.jetbrains.exposed.sql.tests.TestDB
import org.jetbrains.exposed.sql.tests.currentDialectTest
import org.jetbrains.exposed.sql.tests.inProperCase
import org.jetbrains.exposed.sql.tests.shared.dml.DMLTestsData
import org.jetbrains.exposed.sql.vendors.OracleDialect
import org.jetbrains.exposed.sql.vendors.SQLServerDialect
import org.jetbrains.exposed.sql.vendors.SQLiteDialect
import org.junit.Test
import org.postgresql.util.PGobject
import java.util.*
import kotlin.test.assertNotNull

class DDLTests : DatabaseTestsBase() {

    @Test fun tableExists01() {
        val TestTable = object : Table() {
            val id = integer("id")
            val name = varchar("name", length = 42)

            override val primaryKey = PrimaryKey(id)
        }

        withTables {
            assertEquals(false, TestTable.exists())
        }
    }

    @Test fun tableExists02() {
        val TestTable = object : Table() {
            val id = integer("id")
            val name = varchar("name", length = 42)

            override val primaryKey = PrimaryKey(id)
        }

        withTables(TestTable) {
            assertEquals(true, TestTable.exists())
        }
    }

    object KeyWordTable : IntIdTable(name = "keywords") {
        val bool = bool("bool")
    }

    @Test fun tableExistsWithKeyword() {
        withTables(KeyWordTable) {
            assertEquals(true, KeyWordTable.exists())
            KeyWordTable.insert {
                it[bool] = true
            }
        }
    }

    // Placed outside test function to shorten generated name
    val UnnamedTable = object : Table() {
        val id = integer("id")
        val name = varchar("name", length = 42)

        override val primaryKey = PrimaryKey(id)
    }

    @Test fun unnamedTableWithQuotesSQL() {
        withTables(excludeSettings = listOf(TestDB.Jdbc.SQLITE), tables = arrayOf(UnnamedTable)) {
            val q = db.identifierManager.quoteString
            val tableName = if (currentDialectTest.needsQuotesWhenSymbolsInNames) { "$q${"UnnamedTable$1".inProperCase()}$q" } else { "UnnamedTable$1".inProperCase() }
            assertEquals(
                "CREATE TABLE " + addIfNotExistsIfSupported() + "$tableName " +
                    "(${"id".inProperCase()} ${currentDialectTest.dataTypeProvider.integerType()} PRIMARY KEY, $q${"name".inProperCase()}$q VARCHAR(42) NOT NULL)",
                UnnamedTable.ddl
            )
        }
    }

    @Test fun unnamedTableWithQuotesSQLInSQLite() {
        withDb(TestDB.Jdbc.SQLITE) {
            val q = db.identifierManager.quoteString
            val tableName = if (currentDialectTest.needsQuotesWhenSymbolsInNames) { "$q${"UnnamedTable$1".inProperCase()}$q" } else { "UnnamedTable$1".inProperCase() }
            assertEquals(
                "CREATE TABLE " + addIfNotExistsIfSupported() + "$tableName " +
                    "(${"id".inProperCase()} ${currentDialectTest.dataTypeProvider.integerType()} NOT NULL PRIMARY KEY, $q${"name".inProperCase()}$q VARCHAR(42) NOT NULL)",
                UnnamedTable.ddl
            )
        }
    }

    @Test fun namedEmptyTableWithoutQuotesSQL() {
        val TestTable = object : Table("test_named_table") {
        }

        withDb(TestDB.Jdbc.H2) {
            assertEquals("CREATE TABLE IF NOT EXISTS ${"test_named_table".inProperCase()}", TestTable.ddl)
            DMLTestsData.Users.select {
                exists(DMLTestsData.UserData.select { DMLTestsData.Users.id eq DMLTestsData.UserData.user_id })
            }
        }
    }

    @Test fun tableWithDifferentColumnTypesSQL01() {
        val TestTable = object : Table("different_column_types") {
            val id = integer("id").autoIncrement()
            val name = varchar("name", 42)
            val age = integer("age").nullable()

            override val primaryKey = PrimaryKey(name)
        }

        withTables(excludeSettings = listOf(TestDB.Jdbc.MYSQL, TestDB.Jdbc.ORACLE, TestDB.Jdbc.MARIADB, TestDB.Jdbc.SQLITE), tables = arrayOf(TestTable)) {
            assertEquals(
                "CREATE TABLE " + addIfNotExistsIfSupported() + "${"different_column_types".inProperCase()} " +
                    "(${"id".inProperCase()} ${currentDialectTest.dataTypeProvider.integerAutoincType()} NOT NULL, " +
                    "\"${"name".inProperCase()}\" VARCHAR(42) PRIMARY KEY, " +
                    "${"age".inProperCase()} ${currentDialectTest.dataTypeProvider.integerType()} NULL)",
                TestTable.ddl
            )
        }
    }

    @Test fun tableWithDifferentColumnTypesSQL02() {
        val TestTable = object : Table("with_different_column_types") {
            val id = integer("id")
            val name = varchar("name", 42)
            val age = integer("age").nullable()

            override val primaryKey = PrimaryKey(id, name)
        }

        withTables(excludeSettings = listOf(TestDB.Jdbc.MYSQL, TestDB.Jdbc.SQLITE), tables = arrayOf(TestTable)) {
            val q = db.identifierManager.quoteString
            val tableDescription = "CREATE TABLE " + addIfNotExistsIfSupported() + "with_different_column_types".inProperCase()
            val idDescription = "${"id".inProperCase()} ${currentDialectTest.dataTypeProvider.integerType()}"
            val nameDescription = "$q${"name".inProperCase()}$q VARCHAR(42)"
            val ageDescription = "${"age".inProperCase()} ${db.dialect.dataTypeProvider.integerType()} NULL"
            val constraint = "CONSTRAINT pk_with_different_column_types PRIMARY KEY (${"id".inProperCase()}, $q${"name".inProperCase()}$q)"

            assertEquals("$tableDescription ($idDescription, $nameDescription, $ageDescription, $constraint)", TestTable.ddl)
        }
    }

    @Test fun tableWithDifferentColumnTypesInSQLite() {
        val TestTable = object : Table("with_different_column_types") {
            val id = integer("id")
            val name = varchar("name", 42)
            val age = integer("age").nullable()

            override val primaryKey = PrimaryKey(id, name)
        }

        withDb(TestDB.Jdbc.SQLITE) {
            val q = db.identifierManager.quoteString

            val tableDescription = "CREATE TABLE " + addIfNotExistsIfSupported() + "with_different_column_types".inProperCase()
            val idDescription = "${"id".inProperCase()} ${currentDialectTest.dataTypeProvider.integerType()} NOT NULL"
            val nameDescription = "$q${"name".inProperCase()}$q VARCHAR(42) NOT NULL"
            val ageDescription = "${"age".inProperCase()} ${db.dialect.dataTypeProvider.integerType()} NULL"
            val constraint = "CONSTRAINT pk_with_different_column_types PRIMARY KEY (${"id".inProperCase()}, $q${"name".inProperCase()}$q)"

            assertEquals("$tableDescription ($idDescription, $nameDescription, $ageDescription, $constraint)", TestTable.ddl)
        }
    }

    @Test fun tableWithMultiPKandAutoIncrement() {
        val Foo = object : IdTable<Long>("FooTable") {
            val bar = integer("bar")
            override val id: Column<EntityID<Long>> = long("id").entityId().autoIncrement()

            override val primaryKey = PrimaryKey(bar, id)
        }

        withTables(excludeSettings = listOf(TestDB.Jdbc.SQLITE), Foo) {
            Foo.insert {
                it[Foo.bar] = 1
            }
            Foo.insert {
                it[Foo.bar] = 2
            }

            val result = Foo.selectAll().map { it[Foo.id] to it[Foo.bar] }
            assertEquals(2, result.size)
            assertEquals(1, result[0].second)
            assertEquals(2, result[1].second)
        }

        withDb(TestDB.Jdbc.SQLITE) {
            expectException<UnsupportedByDialectException> {
                SchemaUtils.create(Foo)
            }
        }
    }

    @Test fun testIndices01() {
        val t = object : Table("t1") {
            val id = integer("id")
            val name = varchar("name", 255).index()

            override val primaryKey = PrimaryKey(id)
        }

        withTables(t) {
            val alter = SchemaUtils.createIndex(t.indices[0])
            val q = db.identifierManager.quoteString
            assertEquals("CREATE INDEX ${"t1_name".inProperCase()} ON ${"t1".inProperCase()} ($q${"name".inProperCase()}$q)", alter)
        }
    }

    @Test fun testIndices02() {
        val t = object : Table("t2") {
            val id = integer("id")
            val lvalue = integer("lvalue")
            val rvalue = integer("rvalue")
            val name = varchar("name", 255).index()

            override val primaryKey = PrimaryKey(id)

            init {
                index(false, lvalue, rvalue)
            }
        }

        withTables(t) {
            val a1 = SchemaUtils.createIndex(t.indices[0])
            val q = db.identifierManager.quoteString
            assertEquals("CREATE INDEX ${"t2_name".inProperCase()} ON ${"t2".inProperCase()} ($q${"name".inProperCase()}$q)", a1)

            val a2 = SchemaUtils.createIndex(t.indices[1])
            assertEquals(
                "CREATE INDEX ${"t2_lvalue_rvalue".inProperCase()} ON ${"t2".inProperCase()} " +
                    "(${"lvalue".inProperCase()}, ${"rvalue".inProperCase()})",
                a2
            )
        }
    }

    @Test fun testUniqueIndices01() {
        val t = object : Table("t1") {
            val id = integer("id")
            val name = varchar("name", 255).uniqueIndex()

            override val primaryKey = PrimaryKey(id)
        }

        withTables(t) {
            val alter = SchemaUtils.createIndex(t.indices[0])
            val q = db.identifierManager.quoteString
            if (currentDialectTest is SQLiteDialect)
                assertEquals("CREATE UNIQUE INDEX ${"t1_name".inProperCase()} ON ${"t1".inProperCase()} ($q${"name".inProperCase()}$q)", alter)
            else
                assertEquals("ALTER TABLE ${"t1".inProperCase()} ADD CONSTRAINT ${"t1_name_unique".inProperCase()} UNIQUE ($q${"name".inProperCase()}$q)", alter)
        }
    }

    @Test fun testUniqueIndicesCustomName() {
        val t = object : Table("t1") {
            val id = integer("id")
            val name = varchar("name", 255).uniqueIndex("U_T1_NAME")

            override val primaryKey = PrimaryKey(id)
        }

        withTables(t) {
            val q = db.identifierManager.quoteString
            val alter = SchemaUtils.createIndex(t.indices[0])
            if (currentDialectTest is SQLiteDialect)
                assertEquals("CREATE UNIQUE INDEX ${"U_T1_NAME"} ON ${"t1".inProperCase()} ($q${"name".inProperCase()}$q)", alter)
            else
                assertEquals("ALTER TABLE ${"t1".inProperCase()} ADD CONSTRAINT ${"U_T1_NAME"} UNIQUE ($q${"name".inProperCase()}$q)", alter)
        }
    }

    @Test fun testMultiColumnIndex() {
        val t = object : Table("t1") {
            val type = varchar("type", 255)
            val name = varchar("name", 255)
            init {
                index(false, name, type)
                uniqueIndex(type, name)
            }
        }

        withTables(t) {
            val indexAlter = SchemaUtils.createIndex(t.indices[0])
            val uniqueAlter = SchemaUtils.createIndex(t.indices[1])
            val q = db.identifierManager.quoteString
            assertEquals("CREATE INDEX ${"t1_name_type".inProperCase()} ON ${"t1".inProperCase()} ($q${"name".inProperCase()}$q, $q${"type".inProperCase()}$q)", indexAlter)
            if (currentDialectTest is SQLiteDialect)
                assertEquals("CREATE UNIQUE INDEX ${"t1_type_name".inProperCase()} ON ${"t1".inProperCase()} ($q${"type".inProperCase()}$q, $q${"name".inProperCase()}$q)", uniqueAlter)
            else
                assertEquals("ALTER TABLE ${"t1".inProperCase()} ADD CONSTRAINT ${"t1_type_name_unique".inProperCase()} UNIQUE ($q${"type".inProperCase()}$q, $q${"name".inProperCase()}$q)", uniqueAlter)
        }
    }

    @Test fun testMultiColumnIndexCustomName() {
        val t = object : Table("t1") {
            val type = varchar("type", 255)
            val name = varchar("name", 255)
            init {
                index("I_T1_NAME_TYPE", false, name, type)
                uniqueIndex("U_T1_TYPE_NAME", type, name)
            }
        }

        withTables(t) {
            val indexAlter = SchemaUtils.createIndex(t.indices[0])
            val uniqueAlter = SchemaUtils.createIndex(t.indices[1])
            val q = db.identifierManager.quoteString
            assertEquals("CREATE INDEX ${"I_T1_NAME_TYPE"} ON ${"t1".inProperCase()} ($q${"name".inProperCase()}$q, $q${"type".inProperCase()}$q)", indexAlter)
            if (currentDialectTest is SQLiteDialect)
                assertEquals("CREATE UNIQUE INDEX ${"U_T1_TYPE_NAME"} ON ${"t1".inProperCase()} ($q${"type".inProperCase()}$q, $q${"name".inProperCase()}$q)", uniqueAlter)
            else
                assertEquals("ALTER TABLE ${"t1".inProperCase()} ADD CONSTRAINT ${"U_T1_TYPE_NAME"} UNIQUE ($q${"type".inProperCase()}$q, $q${"name".inProperCase()}$q)", uniqueAlter)
        }
    }

    @Test fun testBlob() {
        val t = object : Table("t1") {
            val id = integer("id").autoIncrement()
            val b = blob("blob")

            override val primaryKey = PrimaryKey(id)
        }

        withTables(t) {
            val bytes = "Hello there!".toByteArray()
            val blob = ExposedBlob(bytes)
//            if (currentDialectTest.dataTypeProvider.blobAsStream) {
//                    SerialBlob(bytes)
//                } else connection.createBlob().apply {
//                    setBytes(1, bytes)
//                }

            val id = t.insert {
                it[t.b] = blob
            } get (t.id)

            val readOn = t.select { t.id eq id }.first()[t.b]
            val text = String(readOn.bytes) // .reader().readText()

            assertEquals("Hello there!", text)
        }
    }

    @Test
    fun testBinaryWithoutLength() {
        val tableWithBinary = object : Table("TableWithBinary") {
            val binaryColumn = binary("binaryColumn")
        }

        fun SizedIterable<ResultRow>.readAsString() = map { String(it[tableWithBinary.binaryColumn]) }

<<<<<<< HEAD
        withDb(listOf(TestDB.Jdbc.POSTGRESQL, TestDB.Jdbc.POSTGRESQLNG)) {
=======
        withDb(listOf(TestDB.POSTGRESQL, TestDB.POSTGRESQLNG, TestDB.SQLITE)) {
>>>>>>> 2f6ce9c4
            val exposedBytes = "Exposed".toByteArray()
            val kotlinBytes = "Kotlin".toByteArray()

            SchemaUtils.create(tableWithBinary)

            tableWithBinary.insert {
                it[tableWithBinary.binaryColumn] = exposedBytes
            }
            val insertedExposed = tableWithBinary.selectAll().readAsString().single()

            assertEquals("Exposed", insertedExposed)

            tableWithBinary.insert {
                it[tableWithBinary.binaryColumn] = kotlinBytes
            }

            assertEqualCollections(tableWithBinary.selectAll().readAsString(), "Exposed", "Kotlin")

            val insertedKotlin = tableWithBinary.select { tableWithBinary.binaryColumn eq kotlinBytes }.readAsString()
            assertEqualCollections(insertedKotlin, "Kotlin")

            SchemaUtils.drop(tableWithBinary)
        }
    }

    @Test fun testBinary() {
        val t = object : Table("t") {
            val binary = binary("bytes", 10).nullable()
            val byteCol = binary("byteCol", 1).clientDefault { byteArrayOf(0) }
        }

        fun SizedIterable<ResultRow>.readAsString() = map { it[t.binary]?.let { String(it) } }

        withTables(t) {
            t.insert { it[t.binary] = "Hello!".toByteArray() }

            val hello = t.selectAll().readAsString().single()

            assertEquals("Hello!", hello)

            val worldBytes = "World!".toByteArray()

            t.insert {
                it[t.binary] = worldBytes
                it[t.byteCol] = byteArrayOf(1)
            }

            assertEqualCollections(t.selectAll().readAsString(), "Hello!", "World!")

            t.insert {
                it[t.binary] = null
                it[t.byteCol] = byteArrayOf(2)
            }

            assertEqualCollections(t.selectAll().readAsString(), "Hello!", "World!", null)

            val world = t.select { t.binary eq worldBytes }.readAsString()
            assertEqualCollections(world, "World!")

            val worldByBitCol = t.select { t.byteCol eq byteArrayOf(1) }.readAsString()
            assertEqualCollections(worldByBitCol, "World!")
        }
    }

    @Test fun testEscapeStringColumnType() {
        withDb(TestDB.Jdbc.H2) {
            assertEquals("VARCHAR(255) COLLATE utf8_general_ci", VarCharColumnType(collate = "utf8_general_ci").sqlType())
            assertEquals("VARCHAR(255) COLLATE injected''code", VarCharColumnType(collate = "injected'code").sqlType())
            assertEquals("'value'", VarCharColumnType().nonNullValueToString("value"))
            assertEquals("'injected''value'", VarCharColumnType().nonNullValueToString("injected'value"))

            assertEquals("TEXT COLLATE utf8_general_ci", TextColumnType(collate = "utf8_general_ci").sqlType())
            assertEquals("TEXT COLLATE injected''code", TextColumnType(collate = "injected'code").sqlType())
            assertEquals("'value'", TextColumnType().nonNullValueToString("value"))
            assertEquals("'injected''value'", TextColumnType().nonNullValueToString("injected'value"))
        }
    }

    private abstract class EntityTable(name: String = "") : IdTable<String>(name) {
        override val id: Column<EntityID<String>> = varchar("id", 64).clientDefault { UUID.randomUUID().toString() }.entityId()

        override val primaryKey = PrimaryKey(id)
    }

    @Test fun complexTest01() {
        val User = object : EntityTable() {
            val name = varchar("name", 255)
            val email = varchar("email", 255)
        }

        val Repository = object : EntityTable() {
            val name = varchar("name", 255)
        }

        val UserToRepo = object : EntityTable() {
            val user = reference("user", User)
            val repo = reference("repo", Repository)
        }

        withTables(User, Repository, UserToRepo) {
            User.insert {
                it[User.name] = "foo"
                it[User.email] = "bar"
            }

            val userID = User.selectAll().single()[User.id]

            Repository.insert {
                it[Repository.name] = "foo"
            }
            val repo = Repository.selectAll().single()[Repository.id]

            UserToRepo.insert {
                it[UserToRepo.user] = userID
                it[UserToRepo.repo] = repo
            }

            assertEquals(1L, UserToRepo.selectAll().count())
            UserToRepo.insert {
                it[UserToRepo.user] = userID
                it[UserToRepo.repo] = repo
            }

            assertEquals(2L, UserToRepo.selectAll().count())
        }
    }

    object Table1 : IntIdTable() {
        val table2 = reference("teamId", Table2, onDelete = ReferenceOption.NO_ACTION)
    }

    object Table2 : IntIdTable() {
        val table1 = optReference("teamId", Table1, onDelete = ReferenceOption.NO_ACTION)
    }

    @Test fun testCrossReference() {
        withTables(Table1, Table2) {
            val table2id = Table2.insertAndGetId {}
            val table1id = Table1.insertAndGetId {
                it[table2] = table2id
            }

            Table2.insertAndGetId {
                it[table1] = table1id
            }

            assertEquals(1L, Table1.selectAll().count())
            assertEquals(2L, Table2.selectAll().count())

            Table2.update {
                it[table1] = null
            }

            Table1.deleteAll()
            Table2.deleteAll()

            if (currentDialectTest !is SQLiteDialect) {
                exec(Table2.table1.foreignKey!!.dropStatement().single())
            }
        }
    }

    @Test fun testUUIDColumnType() {
        val Node = object : IntIdTable("node") {
            val uuid = uuid("uuid")
        }

        withTables(Node) {
            val key: UUID = UUID.randomUUID()
            val id = Node.insertAndGetId { it[uuid] = key }
            assertNotNull(id)
            val uidById = Node.select { Node.id eq id }.singleOrNull()?.get(Node.uuid)
            assertEquals(key, uidById)
            val uidByKey = Node.select { Node.uuid eq key }.singleOrNull()?.get(Node.uuid)
            assertEquals(key, uidByKey)
        }
    }

    @Test fun testBooleanColumnType() {
        val BoolTable = object : Table("booleanTable") {
            val bool = bool("bool")
        }

        withTables(BoolTable) {
            BoolTable.insert {
                it[bool] = true
            }
            val result = BoolTable.selectAll().toList()
            assertEquals(1, result.size)
            assertEquals(true, result.single()[BoolTable.bool])
        }
    }

    @ExperimentalUnsignedTypes
    @Test fun testUByteColumnType() {
        val UbyteTable = object : Table("ubyteTable") {
            val ubyte = ubyte("ubyte")
        }

        withTables(UbyteTable) {
            UbyteTable.insert {
                it[ubyte] = 123u
            }
            val result = UbyteTable.selectAll().toList()
            assertEquals(1, result.size)
            assertEquals(123u, result.single()[UbyteTable.ubyte])
        }
    }

    @ExperimentalUnsignedTypes
    @Test fun testUshortColumnType() {
        val UshortTable = object : Table("ushortTable") {
            val ushort = ushort("ushort")
        }

        withTables(UshortTable) {
            UshortTable.insert {
                it[ushort] = 123u
            }
            val result = UshortTable.selectAll().toList()
            assertEquals(1, result.size)
            assertEquals(123u, result.single()[UshortTable.ushort])
        }
    }

    @ExperimentalUnsignedTypes
    @Test fun testUintColumnType() {
        val UintTable = object : Table("uintTable") {
            val uint = uinteger("uint")
        }

        withTables(UintTable) {
            UintTable.insert {
                it[uint] = 123u
            }
            val result = UintTable.selectAll().toList()
            assertEquals(1, result.size)
            assertEquals(123u, result.single()[UintTable.uint])
        }
    }

    @ExperimentalUnsignedTypes
    @Test fun testUlongColumnType() {
        val UlongTable = object : Table("ulongTable") {
            val ulong = ulong("ulong")
        }

        withTables(UlongTable) {
            UlongTable.insert {
                it[ulong] = 123uL
            }
            val result = UlongTable.selectAll().toList()
            assertEquals(1, result.size)
            assertEquals(123uL, result.single()[UlongTable.ulong])
        }
    }

    @Test fun testDeleteMissingTable() {
        val missingTable = Table("missingTable")
        withDb {
            SchemaUtils.drop(missingTable)
        }
    }

    @Test fun testCheckConstraint01() {
        val checkTable = object : Table("checkTable") {
            val positive = integer("positive").check { it greaterEq 0 }
            val negative = integer("negative").check("subZero") { it less 0 }
        }

        withTables(listOf(TestDB.Jdbc.MYSQL), checkTable) {
            checkTable.insert {
                it[positive] = 42
                it[negative] = -14
            }

            assertEquals(1L, checkTable.selectAll().count())

            assertFailAndRollback("Check constraint 1") {
                checkTable.insert {
                    it[positive] = -472
                    it[negative] = -354
                }
            }

            assertFailAndRollback("Check constraint 2") {
                checkTable.insert {
                    it[positive] = 538
                    it[negative] = 915
                }
            }
        }
    }

    @Test fun testCheckConstraint02() {
        val checkTable = object : Table("multiCheckTable") {
            val positive = integer("positive")
            val negative = integer("negative")

            init {
                check("multi") { (negative less 0) and (positive greaterEq 0) }
            }
        }

        withTables(listOf(TestDB.Jdbc.MYSQL), checkTable) {
            checkTable.insert {
                it[positive] = 57
                it[negative] = -32
            }

            assertEquals(1L, checkTable.selectAll().count())

            assertFailAndRollback("Check constraint 1") {
                checkTable.insert {
                    it[positive] = -47
                    it[negative] = -35
                }
            }

            assertFailAndRollback("Check constraint 2") {
                checkTable.insert {
                    it[positive] = 53
                    it[negative] = 91
                }
            }
        }
    }

    @Test
    fun testCheckConstraint03() {
        object : Table("test") {
            val testColumn: Column<Int?> = integer("test_column").nullable()

            init {
                check("test_constraint") {
                    testColumn.isNotNull() eq Op.TRUE
                }
            }
        }
    }

    @Test
    fun testCheckConstraint04() {
        object : Table("test") {
            val testColumn: Column<Int?> = integer("test_column").nullable()

            init {
                check("test_constraint") {
                    testColumn.isNotNull() neq Op.TRUE
                }
            }
        }
    }

    internal enum class Foo {
        Bar, Baz;

        override fun toString(): String = "Foo Enum ToString: $name"
    }

    class PGEnum<T : Enum<T>>(enumTypeName: String, enumValue: T?) : PGobject() {
        init {
            value = enumValue?.name
            type = enumTypeName
        }
    }

    // https://github.com/JetBrains/Exposed/issues/112
    @Test fun testDropTableFlushesCache() {
        withDb {
            class Keyword(id: EntityID<Int>) : IntEntity(id) {
                var bool by KeyWordTable.bool
            }
            val KeywordEntityClass = object : IntEntityClass<Keyword>(KeyWordTable, Keyword::class.java) {}

            SchemaUtils.create(KeyWordTable)

            KeywordEntityClass.new { bool = true }

            SchemaUtils.drop(KeyWordTable)
        }
    }

    // https://github.com/JetBrains/Exposed/issues/522
    @Test fun testInnerJoinWithMultipleForeignKeys() {
        val Users = object : IntIdTable() {}

        val Subscriptions = object : LongIdTable() {
            val user = reference("user", Users)
            val adminBy = reference("adminBy", Users).nullable()
        }

        withTables(Subscriptions) {
            val query = Subscriptions.join(Users, JoinType.INNER, additionalConstraint = { Subscriptions.user eq Users.id }).selectAll()
            assertEquals(0L, query.count())
        }
    }

    @Test
    fun createTableWithForeignKeyToAnotherSchema() {
<<<<<<< HEAD
        val one = Schema("one")
        val two = Schema("two")
        withSchemas(excludeSettings = listOf(TestDB.Jdbc.SQLITE), schemas = arrayOf(two, one)) {
            SchemaUtils.create(TableFromSchemeOne, TableFromSchemeTwo)
=======
        val one = prepareSchemaForTest("one")
        val two = prepareSchemaForTest("two")
        withSchemas(excludeSettings = listOf(TestDB.SQLITE), schemas = arrayOf(two, one)) {
            SchemaUtils.create(TableFromSchemeOne)
            if (currentDialectTest is OracleDialect) {
                exec("GRANT SELECT ON ${TableFromSchemeOne.tableName} to TWO;")
            }
            SchemaUtils.create(TableFromSchemeTwo)
>>>>>>> 2f6ce9c4
            val idFromOne = TableFromSchemeOne.insertAndGetId { }

            TableFromSchemeTwo.insert {
                it[reference] = idFromOne
            }

            assertEquals(1L, TableFromSchemeOne.selectAll().count())
            assertEquals(1L, TableFromSchemeTwo.selectAll().count())

            if (currentDialectTest is SQLServerDialect) {
                SchemaUtils.drop(TableFromSchemeTwo, TableFromSchemeOne)
            }
        }
    }

    object TableFromSchemeOne : IntIdTable("one.test")

    object TableFromSchemeTwo : IntIdTable("two.test") {
        val reference = reference("testOne", TableFromSchemeOne)
    }

    @Test
    fun testCompositeFKReferencingUniqueIndex() {
        val TableA = object : Table("TableA") {
            val idA = integer("id_a")
            val idB = integer("id_b")

            init {
                uniqueIndex(idA, idB)
            }
        }

        val TableB = object : Table("TableB") {
            val idA = integer("id_a")
            val idB = integer("id_b")
            val idC = integer("id_c")
            override val primaryKey = PrimaryKey(idA, idB, idC)

            init {
                foreignKey(idA to TableA.idA, idB to TableA.idB)
            }
        }

        withTables(excludeSettings = listOf(TestDB.Jdbc.SQLITE), TableA, TableB) {
            TableA.insert {
                it[idA] = 1
                it[idB] = 2
            }

            TableB.insert {
                it[idA] = 1
                it[idB] = 2
                it[idC] = 3
            }

            assertFailAndRollback("check violation composite foreign key constraint (insert key into child table not present in parent table)") {
                TableB.insert {
                    it[idA] = 1
                    it[idB] = 1
                    it[idC] = 3
                }
            }
        }
    }

    @Test
    fun testCompositeFKReferencingPrimaryKey() {
        val TableA = object : Table("TableA") {
            val idA = integer("id_a")
            val idB = integer("id_b")
            override val primaryKey = PrimaryKey(idA, idB)
        }

        val TableB = object : Table("TableB") {
            val idA = integer("id_a")
            val idB = integer("id_b")
            val idC = integer("id_c")
            override val primaryKey = PrimaryKey(idA, idB, idC)

            init {
                foreignKey(idA, idB, target = TableA.primaryKey)
            }
        }

        withTables(excludeSettings = listOf(TestDB.Jdbc.SQLITE), TableA, TableB) {
            TableA.insert {
                it[idA] = 1
                it[idB] = 2
            }

            TableB.insert {
                it[idA] = 1
                it[idB] = 2
                it[idC] = 3
            }

            assertFailAndRollback("check violation composite foreign key constraint (insert key into child table not present in parent table)") {
                TableB.insert {
                    it[idA] = 1
                    it[idB] = 1
                    it[idC] = 3
                }
            }
        }
    }

    @Test
    fun testMultipleFK() {
        val TableA = object : Table("TableA") {
            val idA = integer("id_a")
            val idB = integer("id_b")
            override val primaryKey = PrimaryKey(idA, idB)
        }

        val TableC = object : Table("TableC") {
            val idC = integer("id_c").uniqueIndex()
        }

        val TableB = object : Table("TableB") {
            val idA = integer("id_a")
            val idB = integer("id_b")
            val idC = integer("id_c") references TableC.idC
            override val primaryKey = PrimaryKey(idA, idB, idC)

            init {
                foreignKey(idA, idB, target = TableA.primaryKey)
            }
        }

        withTables(excludeSettings = listOf(TestDB.Jdbc.SQLITE), TableA, TableB, TableC) {
            TableA.insert {
                it[idA] = 1
                it[idB] = 2
            }

            TableC.insert {
                it[idC] = 3
            }

            TableB.insert {
                it[idA] = 1
                it[idB] = 2
                it[idC] = 3
            }

            assertFailAndRollback("check violation composite foreign key constraint (insert key into child table not present in parent table)") {
                TableB.insert {
                    it[idA] = 1
                    it[idB] = 1
                    it[idC] = 3
                }
            }

            assertFailAndRollback("check violation foreign key constraint (insert key into child table not present in parent table)") {
                TableB.insert {
                    it[idA] = 1
                    it[idB] = 2
                    it[idC] = 1
                }
            }
        }
    }

    @Test
    fun createTableWithCompositePrimaryKeyAndSchema() {
        val one = prepareSchemaForTest("test")
        val tableA = object : Table("test.table_a") {
            val idA = integer("id_a")
            val idB = integer("id_b")
            override val primaryKey = PrimaryKey(idA, idB)
        }

        val tableB = object : Table("test.table_b") {
            val idA = integer("id_a")
            val idB = integer("id_b")
            override val primaryKey = PrimaryKey(arrayOf(idA, idB))
        }

        withSchemas(excludeSettings = listOf(TestDB.SQLITE), schemas = arrayOf(one)) {
            SchemaUtils.create(tableA, tableB)
            tableA.insert { it[idA] = 1; it[idB] = 1 }
            tableB.insert { it[idA] = 1; it[idB] = 1 }

            assertEquals(1, tableA.selectAll().count())
            assertEquals(1, tableB.selectAll().count())

            if (currentDialectTest is SQLServerDialect) {
                SchemaUtils.drop(tableA, tableB)
            }

        }
    }

}<|MERGE_RESOLUTION|>--- conflicted
+++ resolved
@@ -358,11 +358,7 @@
 
         fun SizedIterable<ResultRow>.readAsString() = map { String(it[tableWithBinary.binaryColumn]) }
 
-<<<<<<< HEAD
-        withDb(listOf(TestDB.Jdbc.POSTGRESQL, TestDB.Jdbc.POSTGRESQLNG)) {
-=======
-        withDb(listOf(TestDB.POSTGRESQL, TestDB.POSTGRESQLNG, TestDB.SQLITE)) {
->>>>>>> 2f6ce9c4
+        withDb(listOf(TestDB.Jdbc.POSTGRESQL, TestDB.Jdbc.POSTGRESQLNG, TestDB.Jdbc.SQLITE)) {
             val exposedBytes = "Exposed".toByteArray()
             val kotlinBytes = "Kotlin".toByteArray()
 
@@ -763,21 +759,14 @@
 
     @Test
     fun createTableWithForeignKeyToAnotherSchema() {
-<<<<<<< HEAD
-        val one = Schema("one")
-        val two = Schema("two")
-        withSchemas(excludeSettings = listOf(TestDB.Jdbc.SQLITE), schemas = arrayOf(two, one)) {
-            SchemaUtils.create(TableFromSchemeOne, TableFromSchemeTwo)
-=======
         val one = prepareSchemaForTest("one")
         val two = prepareSchemaForTest("two")
-        withSchemas(excludeSettings = listOf(TestDB.SQLITE), schemas = arrayOf(two, one)) {
+        withSchemas(excludeSettings = listOf(TestDB.Jdbc.SQLITE), schemas = arrayOf(two, one)) {
             SchemaUtils.create(TableFromSchemeOne)
             if (currentDialectTest is OracleDialect) {
                 exec("GRANT SELECT ON ${TableFromSchemeOne.tableName} to TWO;")
             }
             SchemaUtils.create(TableFromSchemeTwo)
->>>>>>> 2f6ce9c4
             val idFromOne = TableFromSchemeOne.insertAndGetId { }
 
             TableFromSchemeTwo.insert {
