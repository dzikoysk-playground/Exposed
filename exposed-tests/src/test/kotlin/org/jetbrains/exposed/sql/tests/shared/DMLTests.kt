package org.jetbrains.exposed.sql.tests.shared

import org.hamcrest.Matchers.containsInAnyOrder
import org.hamcrest.Matchers.not
import org.jetbrains.exposed.dao.IntEntity
import org.jetbrains.exposed.dao.IntEntityClass
import org.jetbrains.exposed.dao.id.EntityID
import org.jetbrains.exposed.dao.id.IdTable
import org.jetbrains.exposed.dao.id.IntIdTable
import org.jetbrains.exposed.exceptions.UnsupportedByDialectException
import org.jetbrains.exposed.sql.*
import org.jetbrains.exposed.sql.Random
import org.jetbrains.exposed.sql.tests.DatabaseTestsBase
import org.jetbrains.exposed.sql.tests.TestDB
import org.jetbrains.exposed.sql.tests.currentDialectTest
import org.jetbrains.exposed.sql.transactions.TransactionManager
import org.jetbrains.exposed.sql.vendors.*
import org.junit.Assert.assertThat
import org.junit.Test
import java.math.BigDecimal
import java.util.*
import kotlin.reflect.KClass
import kotlin.test.*

object DMLTestsData {
    object Cities : Table() {
        val id = integer("cityId").autoIncrement("cities_seq").primaryKey() // PKColumn<Int>
        val name = varchar("name", 50) // Column<String>
    }

    object Users : Table() {
        val id = varchar("id", 10).primaryKey() // PKColumn<String>
        val name = varchar("name", length = 50) // Column<String>
        val cityId = (integer("city_id") references Cities.id).nullable() // Column<Int?>
    }

    object UserData : Table() {
        val user_id = varchar("user_id", 10) references Users.id
        val comment = varchar("comment", 30)
        val value = integer("value")
    }
}

fun DatabaseTestsBase.withCitiesAndUsers(exclude: List<TestDB> = emptyList(), statement: Transaction.(cities: DMLTestsData.Cities, users: DMLTestsData.Users, userData: DMLTestsData.UserData) -> Unit) {
    val Users = DMLTestsData.Users
    val Cities = DMLTestsData.Cities
    val UserData = DMLTestsData.UserData

    withTables(exclude, Cities, Users, UserData) {
        val saintPetersburgId = Cities.insert {
            it[name] = "St. Petersburg"
        } get Cities.id

        val munichId = Cities.insert {
            it[name] = "Munich"
        } get Cities.id

        Cities.insert {
            it[name] = "Prague"
        }

        Users.insert {
            it[id] = "andrey"
            it[name] = "Andrey"
            it[cityId] = saintPetersburgId
        }

        Users.insert {
            it[id] = "sergey"
            it[name] = "Sergey"
            it[cityId] = munichId
        }

        Users.insert {
            it[id] = "eugene"
            it[name] = "Eugene"
            it[cityId] = munichId
        }

        Users.insert {
            it[id] = "alex"
            it[name] = "Alex"
            it[cityId] = null
        }

        Users.insert {
            it[id] = "smth"
            it[name] = "Something"
            it[cityId] = null
        }

        UserData.insert {
            it[user_id] = "smth"
            it[comment] = "Something is here"
            it[value] = 10
        }

        UserData.insert {
            it[user_id] = "smth"
            it[comment] = "Comment #2"
            it[value] = 20
        }

        UserData.insert {
            it[user_id] = "eugene"
            it[comment] = "Comment for Eugene"
            it[value] = 20
        }

        UserData.insert {
            it[user_id] = "sergey"
            it[comment] = "Comment for Sergey"
            it[value] = 30
        }

        statement(Cities, Users, UserData)
    }
}

class DMLTests : DatabaseTestsBase() {

    @Test
    fun testUpdate01() {
        withCitiesAndUsers { cities, users, userData ->
            val alexId = "alex"
            val alexName = users.slice(users.name).select { users.id.eq(alexId) }.first()[users.name]
            assertEquals("Alex", alexName)

            val newName = "Alexey"
            users.update({ users.id.eq(alexId) }) {
                it[users.name] = newName
            }

            val alexNewName = users.slice(users.name).select { users.id.eq(alexId) }.first()[users.name]
            assertEquals(newName, alexNewName)
        }
    }

    @Test
    fun testUpdateWithLimit01() {
        withCitiesAndUsers(listOf(TestDB.SQLITE, TestDB.POSTGRESQL)) { cities, users, userData ->
            val aNames = users.slice(users.name).select { users.id like "a%" }.map { it[users.name] }
            assertEquals(2, aNames.size)

            users.update({ users.id like "a%" }, 1) {
                it[users.id] = "NewName"
            }

            val unchanged = users.slice(users.name).select { users.id like "a%" }.count()
            val changed = users.slice(users.name).select { users.id eq "NewName" }.count()
            assertEquals(1, unchanged)
            assertEquals(1, changed)
        }
    }

    @Test
    fun testUpdateWithLimit02() {
        val dialects = TestDB.values().toList() - listOf(TestDB.SQLITE, TestDB.POSTGRESQL)
        withCitiesAndUsers(dialects) { cities, users, userData ->
            expectException<UnsupportedByDialectException> {
                users.update({ users.id like "a%" }, 1) {
                    it[users.id] = "NewName"
                }
            }
        }
    }

    @Test
    fun testPreparedStatement() {
        withCitiesAndUsers { cities, users, userData ->
            val name = users.select { users.id eq "eugene" }.first()[users.name]
            assertEquals("Eugene", name)
        }
    }

    @Test
    fun testDelete01() {
        withCitiesAndUsers { cities, users, userData ->
            userData.deleteAll()
            val userDataExists = userData.selectAll().any()
            assertEquals(false, userDataExists)

            val smthId = users.slice(users.id).select { users.name.like("%thing") }.single()[users.id]
            assertEquals("smth", smthId)

            users.deleteWhere { users.name like "%thing" }
            val hasSmth = users.slice(users.id).select { users.name.like("%thing") }.any()
            assertEquals(false, hasSmth)
        }
    }

    @Test
    fun testDeleteWithLimitAndOffset01() {
        withCitiesAndUsers(exclude = listOf(TestDB.SQLITE, TestDB.POSTGRESQL, TestDB.ORACLE)) { cities, users, userData ->
            userData.deleteWhere(limit = 1) { userData.value eq 20 }
            userData.slice(userData.user_id, userData.value).select { userData.value eq 20 }.let {
                assertEquals(1, it.count())
                val expected = if (currentDialectTest is H2Dialect) "smth" else "eugene"
                assertEquals(expected, it.single()[userData.user_id])
            }
        }
    }

    // select expressions
    @Test
    fun testSelect() {
        withCitiesAndUsers { cities, users, userData ->
            users.select { users.id.eq("andrey") }.forEach {
                val userId = it[users.id]
                val userName = it[users.name]
                when (userId) {
                    "andrey" -> assertEquals("Andrey", userName)
                    else -> error("Unexpected user $userId")
                }
            }
        }
    }

    @Test
    fun testSelectAnd() {
        withCitiesAndUsers { cities, users, userData ->
            users.select { users.id.eq("andrey") and users.name.eq("Andrey") }.forEach {
                val userId = it[users.id]
                val userName = it[users.name]
                when (userId) {
                    "andrey" -> assertEquals("Andrey", userName)
                    else -> error("Unexpected user $userId")
                }
            }
        }
    }

    @Test
    fun testSelectOr() {
        withCitiesAndUsers { cities, users, userData ->
            users.select { users.id.eq("andrey") or users.name.eq("Andrey") }.forEach {
                val userId = it[users.id]
                val userName = it[users.name]
                when (userId) {
                    "andrey" -> assertEquals("Andrey", userName)
                    else -> error("Unexpected user $userId")
                }
            }
        }
    }

    @Test
    fun testSelectNot() {
        withCitiesAndUsers { cities, users, userData ->
            users.select { org.jetbrains.exposed.sql.not(users.id.eq("andrey")) }.forEach {
                val userId = it[users.id]
                val userName = it[users.name]
                if (userId == "andrey") {
                    error("Unexpected user $userId")
                }
            }
        }
    }

    // manual join
    @Test
    fun testJoin01() {
        withCitiesAndUsers { cities, users, userData ->
            (users innerJoin cities).slice(users.name, cities.name).select { (users.id.eq("andrey") or users.name.eq("Sergey")) and users.cityId.eq(cities.id) }.forEach {
                val userName = it[users.name]
                val cityName = it[cities.name]
                when (userName) {
                    "Andrey" -> assertEquals("St. Petersburg", cityName)
                    "Sergey" -> assertEquals("Munich", cityName)
                    else -> error("Unexpected user $userName")
                }
            }
        }
    }

    // join with foreign key
    @Test
    fun testJoin02() {
        withCitiesAndUsers { cities, users, userData ->
            val stPetersburgUser = (users innerJoin cities).slice(users.name, users.cityId, cities.name).select { cities.name.eq("St. Petersburg") or users.cityId.isNull() }.single()
            assertEquals("Andrey", stPetersburgUser[users.name])
            assertEquals("St. Petersburg", stPetersburgUser[cities.name])
        }
    }

    // triple join
    @Test
    fun testJoin03() {
        withCitiesAndUsers { cities, users, userData ->
            val r = (cities innerJoin users innerJoin userData).selectAll().orderBy(users.id).toList()
            assertEquals(2, r.size)
            assertEquals("Eugene", r[0][users.name])
            assertEquals("Comment for Eugene", r[0][userData.comment])
            assertEquals("Munich", r[0][cities.name])
            assertEquals("Sergey", r[1][users.name])
            assertEquals("Comment for Sergey", r[1][userData.comment])
            assertEquals("Munich", r[1][cities.name])
        }
    }

    // triple join
    @Test
    fun testJoin04() {
        val Numbers = object : Table() {
            val id = integer("id").primaryKey()
        }

        val Names = object : Table() {
            val name = varchar("name", 10).primaryKey()
        }

        val Map = object : Table() {
            val id_ref = integer("id_ref") references Numbers.id
            val name_ref = varchar("name_ref", 10) references Names.name
        }

        withTables(Numbers, Names, Map) {
            Numbers.insert { it[id] = 1 }
            Numbers.insert { it[id] = 2 }
            Names.insert { it[name] = "Foo" }
            Names.insert { it[name] = "Bar" }
            Map.insert {
                it[id_ref] = 2
                it[name_ref] = "Foo"
            }

            val r = (Numbers innerJoin Map innerJoin Names).selectAll().toList()
            assertEquals(1, r.size)
            assertEquals(2, r[0][Numbers.id])
            assertEquals("Foo", r[0][Names.name])
        }
    }

    // cross join
    @Test
    fun testJoin05() {
        withCitiesAndUsers { cities, users, _ ->
            val allUsersToStPetersburg = (users crossJoin cities).slice(users.name, users.cityId, cities.name).select { cities.name.eq("St. Petersburg") }.map {
                it[users.name] to it[cities.name]
            }
            val allUsers = setOf(
                "Andrey",
                "Sergey",
                "Eugene",
                "Alex",
                "Something"
            )
            assertTrue(allUsersToStPetersburg.all { it.second == "St. Petersburg" })
            assertEquals(allUsers, allUsersToStPetersburg.map { it.first }.toSet())
        }
    }

    @Test
    fun testMultipleReferenceJoin01() {
        val foo = object : IntIdTable("foo") {
            val baz = integer("baz").uniqueIndex()
        }
        val bar = object : IntIdTable("bar") {
            val foo = reference("foo", foo)
            val baz = integer("baz") references foo.baz
        }
        withTables(foo, bar) {
            val fooId = foo.insertAndGetId {
                it[baz] = 5
            }

            bar.insert {
                it[this.foo] = fooId
                it[baz] = 5
            }

            val result = foo.innerJoin(bar).selectAll()
            assertEquals(1, result.count())
        }
    }

    @Test
    fun testMultipleReferenceJoin02() {
        val foo = object : IntIdTable("foo") {
            val baz = integer("baz").uniqueIndex()
        }
        val bar = object : IntIdTable("bar") {
            val foo = reference("foo", foo)
            val foo2 = reference("foo2", foo)
            val baz = integer("baz") references foo.baz
        }
        withTables(foo, bar) {
            expectException<IllegalStateException> {
                val fooId = foo.insertAndGetId {
                    it[baz] = 5
                }

                bar.insert {
                    it[this.foo] = fooId
                    it[this.foo2] = fooId
                    it[baz] = 5
                }

                val result = foo.innerJoin(bar).selectAll()
                assertEquals(1, result.count())
            }
        }
    }

    @Test
    fun testGroupBy01() {
        withCitiesAndUsers { cities, users, userData ->
            val cAlias = users.id.count().alias("c")
            ((cities innerJoin users).slice(cities.name, users.id.count(), cAlias).selectAll().groupBy(cities.name)).forEach {
                val cityName = it[cities.name]
                val userCount = it[users.id.count()]
                val userCountAlias = it[cAlias]
                when (cityName) {
                    "Munich" -> assertEquals(2, userCount)
                    "Prague" -> assertEquals(0, userCount)
                    "St. Petersburg" -> assertEquals(1, userCount)
                    else -> error("Unknow city $cityName")
                }
            }
        }
    }

    @Test
    fun testGroupBy02() {
        withCitiesAndUsers { cities, users, userData ->
            val r = (cities innerJoin users).slice(cities.name, users.id.count()).selectAll().groupBy(cities.name).having { users.id.count() eq 1 }.toList()
            assertEquals(1, r.size)
            assertEquals("St. Petersburg", r[0][cities.name])
            val count = r[0][users.id.count()]
            assertEquals(1, count)
        }
    }

    @Test
    fun testGroupBy03() {
        withCitiesAndUsers { cities, users, userData ->
            val maxExpr = cities.id.max()
            val r = (cities innerJoin users).slice(cities.name, users.id.count(), maxExpr).selectAll()
                    .groupBy(cities.name)
                    .having{users.id.count().eq(maxExpr)}
                    .orderBy(cities.name)
                    .toList()

            assertEquals(2, r.size)
            0.let {
                assertEquals("Munich", r[it][cities.name])
                val count = r[it][users.id.count()]
                assertEquals(2, count)
                val max = r[it][maxExpr]
                assertEquals(2, max)
            }
            1.let {
                assertEquals("St. Petersburg", r[it][cities.name])
                val count = r[it][users.id.count()]
                assertEquals(1, count)
                val max = r[it][maxExpr]
                assertEquals(1, max)
            }
        }
    }

    @Test
    fun testGroupBy04() {
        withCitiesAndUsers { cities, users, userData ->
            val r = (cities innerJoin users).slice(cities.name, users.id.count(), cities.id.max()).selectAll()
                .groupBy(cities.name)
                .having { users.id.count() lessEq 42 }
                .orderBy(cities.name)
                .toList()

            assertEquals(2, r.size)
            0.let {
                assertEquals("Munich", r[it][cities.name])
                val count = r[it][users.id.count()]
                assertEquals(2, count)
            }
            1.let {
                assertEquals("St. Petersburg", r[it][cities.name])
                val count = r[it][users.id.count()]
                assertEquals(1, count)
            }
        }
    }

    @Test
    fun testGroupBy05() {
        withCitiesAndUsers { cities, users, userData ->
            val maxNullableCityId = users.cityId.max()

            users.slice(maxNullableCityId).selectAll()
                .map { it[maxNullableCityId] }.let { result ->
                assertEquals(result.size, 1)
                assertNotNull(result.single())
            }

            users.slice(maxNullableCityId).select { users.cityId.isNull() }
                .map { it[maxNullableCityId] }.let { result ->
                assertEquals(result.size, 1)
                assertNull(result.single())
            }
        }
    }

    @Test
    fun testGroupBy06() {
        withCitiesAndUsers { cities, users, userData ->
            val maxNullableId = cities.id.max()

            cities.slice(maxNullableId).selectAll()
                .map { it[maxNullableId] }.let { result ->
                assertEquals(result.size, 1)
                assertNotNull(result.single())
            }

            cities.slice(maxNullableId).select { cities.id.isNull() }
                .map { it[maxNullableId] }.let { result: List<Int?> ->
                assertEquals(result.size, 1)
                assertNull(result.single())
            }
        }
    }

    @Test
    fun testGroupBy07() {
        withCitiesAndUsers { cities, users, userData ->
            val avgIdExpr = cities.id.avg()
            val avgId = BigDecimal.valueOf(cities.selectAll().map { it[cities.id] }.average())

            cities.slice(avgIdExpr).selectAll()
                .map { it[avgIdExpr] }.let { result ->
                assertEquals(result.size, 1)
                        assertEquals(result.single()!!.compareTo(avgId), 0)
            }

            cities.slice(avgIdExpr).select { cities.id.isNull() }
                .map { it[avgIdExpr] }.let { result ->
                assertEquals(result.size, 1)
                assertNull(result.single())
            }
        }
    }

    @Test
    fun testGroupConcat() {
        withCitiesAndUsers(listOf(TestDB.SQLITE)) { cities, users, _ ->
            fun <T : String?> GroupConcat<T>.checkExcept(vararg dialects: KClass<out DatabaseDialect>, assert: (Map<String, String?>) ->Unit) {
                try {
                    val result = cities.leftJoin(users)
                        .slice(cities.name, this)
                        .selectAll()
                        .groupBy(cities.id, cities.name).associate {
                            it[cities.name] to it[this]
                        }
                    assert(result)
                } catch (e: UnsupportedByDialectException) {
                    assertTrue(e.dialect::class in dialects, e.message!! )
                }
            }
            users.name.groupConcat().checkExcept(PostgreSQLDialect::class, SQLServerDialect::class, OracleDialect::class) {
                assertEquals(3, it.size)
            }

            users.name.groupConcat(separator = ", ").checkExcept(OracleDialect::class) {
                assertEquals(3, it.size)
                assertEquals("Andrey", it["St. Petersburg"])
                when (currentDialectTest) {
                    is MariaDBDialect -> assertEquals(true, it["Munich"] in listOf("Sergey, Eugene", "Eugene, Sergey"))
                    is MysqlDialect, is SQLServerDialect -> assertEquals("Eugene, Sergey", it["Munich"])
                    else -> assertEquals("Sergey, Eugene", it["Munich"])
                }

                assertNull(it["Prague"])
            }

            users.name.groupConcat(separator = " | ", distinct = true).checkExcept(PostgreSQLDialect::class, OracleDialect::class) {
                assertEquals(3, it.size)
                assertEquals("Andrey", it["St. Petersburg"])
                when (currentDialectTest) {
                    is MariaDBDialect -> assertEquals(true, it["Munich"] in listOf("Sergey | Eugene", "Eugene | Sergey"))
                    is MysqlDialect, is SQLServerDialect, is H2Dialect -> assertEquals("Eugene | Sergey", it["Munich"])
                    else -> assertEquals("Sergey | Eugene", it["Munich"])
                }
                assertNull(it["Prague"])
            }

            users.name.groupConcat(separator = " | ", orderBy = users.name to SortOrder.ASC).checkExcept(PostgreSQLDialect::class) {
                assertEquals(3, it.size)
                assertEquals("Andrey", it["St. Petersburg"])
                assertEquals("Eugene | Sergey", it["Munich"])
                assertNull(it["Prague"])
            }

            users.name.groupConcat(separator = " | ", orderBy = users.name to SortOrder.DESC).checkExcept(PostgreSQLDialect::class) {
                assertEquals(3, it.size)
                assertEquals("Andrey", it["St. Petersburg"])
                assertEquals("Sergey | Eugene", it["Munich"])
                assertNull(it["Prague"])
            }
        }
    }

    @Test
    fun orderBy01() {
        withCitiesAndUsers { cities, users, userData ->
            val r = users.selectAll().orderBy(users.id).toList()
            assertEquals(5, r.size)
            assertEquals("alex", r[0][users.id])
            assertEquals("andrey", r[1][users.id])
            assertEquals("eugene", r[2][users.id])
            assertEquals("sergey", r[3][users.id])
            assertEquals("smth", r[4][users.id])
        }
    }

    private fun isNullFirst() = when (currentDialectTest) {
        is OracleDialect, is PostgreSQLDialect -> true
        else -> false
    }

    @Test
    fun orderBy02() {
        withCitiesAndUsers { _, users, _ ->
            val r = users.selectAll().orderBy(users.cityId, SortOrder.DESC).orderBy(users.id).toList()
            assertEquals(5, r.size)
            val usersWithoutCities = listOf("alex", "smth")
            val otherUsers = listOf("eugene", "sergey", "andrey")
            val expected = if(isNullFirst()) usersWithoutCities + otherUsers
                else otherUsers + usersWithoutCities
            expected.forEachIndexed { index, e ->
                assertEquals(e, r[index][users.id])
            }
        }
    }

    @Test
    fun orderBy03() {
        withCitiesAndUsers { cities, users, userData ->
            val r = users.selectAll().orderBy(users.cityId to false, users.id to true).toList()
            assertEquals(5, r.size)
            val usersWithoutCities = listOf("alex", "smth")
            val otherUsers = listOf("eugene", "sergey", "andrey")
            val expected = if(isNullFirst()) usersWithoutCities + otherUsers
                else otherUsers + usersWithoutCities
            expected.forEachIndexed { index, e ->
                assertEquals(e, r[index][users.id])
            }
        }
    }

    @Test
    fun testOrderBy04() {
        withCitiesAndUsers { cities, users, userData ->
            val r = (cities innerJoin users).slice(cities.name, users.id.count()).selectAll().groupBy(cities.name).orderBy(cities.name).toList()
            assertEquals(2, r.size)
            assertEquals("Munich", r[0][cities.name])
            assertEquals(2, r[0][users.id.count()])
            assertEquals("St. Petersburg", r[1][cities.name])
            assertEquals(1, r[1][users.id.count()])
        }
    }

    @Test
    fun orderBy05() {
        withCitiesAndUsers { cities, users, userData ->
            val r = users.selectAll().orderBy(users.cityId to SortOrder.DESC, users.id to SortOrder.ASC).toList()
            assertEquals(5, r.size)
            val usersWithoutCities = listOf("alex", "smth")
            val otherUsers = listOf("eugene", "sergey", "andrey")
            val expected = if(isNullFirst()) usersWithoutCities + otherUsers
                else otherUsers + usersWithoutCities
            expected.forEachIndexed { index, e ->
                assertEquals(e, r[index][users.id])
            }
        }
    }

    @Test
    fun orderBy06() {
        withCitiesAndUsers { cities, users, userData ->
            val orderByExpression = users.id.substring(2, 1)
            val r = users.selectAll().orderBy(orderByExpression to SortOrder.ASC).toList()
            assertEquals(5, r.size)
            assertEquals("sergey", r[0][users.id])
            assertEquals("alex", r[1][users.id])
            assertEquals("smth", r[2][users.id])
            assertEquals("andrey", r[3][users.id])
            assertEquals("eugene", r[4][users.id])
        }
    }

    @Test
    fun testSizedIterable() {
        withCitiesAndUsers { cities, users, userData ->
            assertEquals(false, cities.selectAll().empty())
            assertEquals(true, cities.select { cities.name eq "Qwertt" }.empty())
            assertEquals(0, cities.select { cities.name eq "Qwertt" }.count())
            assertEquals(3, cities.selectAll().count())
        }
    }

    @Test
    fun testExists01() {
        withCitiesAndUsers { cities, users, userData ->
            val r = users.select { exists(userData.select((userData.user_id eq users.id) and (userData.comment like "%here%"))) }.toList()
            assertEquals(1, r.size)
            assertEquals("Something", r[0][users.name])
        }
    }

    @Test
    fun testExists02() {
        withCitiesAndUsers { cities, users, userData ->
            val r = users.select { exists(userData.select((userData.user_id eq users.id) and ((userData.comment like "%here%") or (userData.comment like "%Sergey")))) }
                .orderBy(users.id).toList()
            assertEquals(2, r.size)
            assertEquals("Sergey", r[0][users.name])
            assertEquals("Something", r[1][users.name])
        }
    }

    @Test
    fun testExists03() {
        withCitiesAndUsers { cities, users, userData ->
            val r = users.select {
                exists(userData.select((userData.user_id eq users.id) and (userData.comment like "%here%"))) or
                    exists(userData.select((userData.user_id eq users.id) and (userData.comment like "%Sergey")))
            }
                .orderBy(users.id).toList()
            assertEquals(2, r.size)
            assertEquals("Sergey", r[0][users.name])
            assertEquals("Something", r[1][users.name])
        }
    }

    @Test
    fun testInList01() {
        withCitiesAndUsers { cities, users, userData ->
            val r = users.select { users.id inList listOf("andrey", "alex") }.orderBy(users.name).toList()

            assertEquals(2, r.size)
            assertEquals("Alex", r[0][users.name])
            assertEquals("Andrey", r[1][users.name])
        }
    }

    @Test
    fun testInList02() {
        withCitiesAndUsers { cities, users, userData ->
            val cityIds = cities.selectAll().map { it[cities.id] }.take(2)
            val r = cities.select { cities.id inList cityIds }

            assertEquals(2, r.count())
        }
    }

    @Test
    fun testInSubQuery01() {
        withCitiesAndUsers { cities, users, userData ->
            val r = cities.select { cities.id inSubQuery cities.slice(cities.id).select { cities.id eq 2 } }
            assertEquals(1, r.count())
        }
    }

    @Test
    fun testInsertSelect01() {
        withCitiesAndUsers(exclude = listOf(TestDB.ORACLE)) { cities, users, userData ->
            val substring = users.name.substring(1, 2)
            cities.insert(users.slice(substring).selectAll().orderBy(users.id).limit(2))

            val r = cities.slice(cities.name).selectAll().orderBy(cities.id, SortOrder.DESC).limit(2).toList()
            assertEquals(2, r.size)
            assertEquals("An", r[0][cities.name])
            assertEquals("Al", r[1][cities.name])
        }
    }

    @Test
    fun testInsertSelect02() {
        withCitiesAndUsers { cities, users, userData ->
            val allUserData = userData.selectAll().count()
            userData.insert(userData.slice(userData.user_id, userData.comment, intParam(42)).selectAll())

            val r = userData.select { userData.value eq 42 }.orderBy(userData.user_id).toList()
            assertEquals(allUserData, r.size)
        }
    }

    @Test
    fun testInsertSelect03() {
        withCitiesAndUsers { cities, users, userData ->
            val userCount = users.selectAll().count()
            users.insert(users.slice(Random().castTo<String>(VarCharColumnType()).substring(1, 10), stringParam("Foo"), intParam(1)).selectAll())
            val r = users.select { users.name eq "Foo" }.toList()
            assertEquals(userCount, r.size)
        }
    }

    @Test
    fun testInsertSelect04() {
        withCitiesAndUsers { cities, users, userData ->
            val userCount = users.selectAll().count()
            users.insert(users.slice(stringParam("Foo"), Random().castTo<String>(VarCharColumnType()).substring(1, 10)).selectAll(), columns = listOf(users.name, users.id))
            val r = users.select { users.name eq "Foo" }.toList()
            assertEquals(userCount, r.size)
        }
    }

    @Test
    fun testInsertAndGetId01() {
        val idTable = object : IntIdTable("tmp") {
            val name = varchar("foo", 10).uniqueIndex()
        }

        withTables(idTable) {
            idTable.insertAndGetId {
                it[idTable.name] = "1"
            }

            assertEquals(1, idTable.selectAll().count())

            idTable.insertAndGetId {
                it[idTable.name] = "2"
            }

            assertEquals(2, idTable.selectAll().count())

            assertFailAndRollback("Unique constraint") {
                idTable.insertAndGetId {
                    it[idTable.name] = "2"
                }
            }
        }
    }

    private val insertIgnoreSupportedDB = TestDB.values().toList() -
            listOf(TestDB.SQLITE, TestDB.MYSQL, TestDB.H2_MYSQL, TestDB.POSTGRESQL)

    @Test
    fun testInsertIgnoreAndGetId01() {
        val idTable = object : IntIdTable("tmp") {
            val name = varchar("foo", 10).uniqueIndex()
        }


        withTables(insertIgnoreSupportedDB, idTable) {
            idTable.insertIgnoreAndGetId {
                it[idTable.name] = "1"
            }

            assertEquals(1, idTable.selectAll().count())

            idTable.insertIgnoreAndGetId {
                it[idTable.name] = "2"
            }

            assertEquals(2, idTable.selectAll().count())

            val idNull = idTable.insertIgnoreAndGetId {
                it[idTable.name] = "2"
            }

            assertEquals(null, idNull)
        }
    }

    @Test
    fun testInsertIgnoreAndGetIdWithPredefinedId() {
        val idTable = object : IntIdTable("tmp") {
            val name = varchar("foo", 10).uniqueIndex()
        }

        val insertIgnoreSupportedDB = TestDB.values().toList() -
                listOf(TestDB.SQLITE, TestDB.MYSQL, TestDB.H2_MYSQL, TestDB.POSTGRESQL)
        withTables(insertIgnoreSupportedDB, idTable) {
            val id = idTable.insertIgnore {
                it[idTable.id] = EntityID(1, idTable)
                it[idTable.name] = "1"
            } get idTable.id
            assertEquals(1, id?.value)
        }
    }


    @Test
    fun testBatchInsert01() {
        withCitiesAndUsers { cities, users, _ ->
            val cityNames = listOf("Paris", "Moscow", "Helsinki")
            val allCitiesID = cities.batchInsert(cityNames) { name ->
                this[cities.name] = name
            }
            assertEquals(cityNames.size, allCitiesID.size)

            val userNamesWithCityIds = allCitiesID.mapIndexed { index, id ->
                "UserFrom${cityNames[index]}" to id[cities.id] as Number
            }

            val generatedIds = users.batchInsert(userNamesWithCityIds) { (userName, cityId) ->
                this[users.id] = java.util.Random().nextInt().toString().take(6)
                this[users.name] = userName
                this[users.cityId] = cityId.toInt()
            }

            assertEquals(userNamesWithCityIds.size, generatedIds.size)
            assertEquals(userNamesWithCityIds.size, users.select { users.name inList userNamesWithCityIds.map { it.first } }.count())
        }
    }

    @Test
    fun testGeneratedKey01() {
        withTables(DMLTestsData.Cities) {
            val id = DMLTestsData.Cities.insert {
                it[DMLTestsData.Cities.name] = "FooCity"
            } get DMLTestsData.Cities.id
            assertEquals(DMLTestsData.Cities.selectAll().last()[DMLTestsData.Cities.id], id)
        }
    }

    object LongIdTable : Table() {
        val id = long("id").autoIncrement("long_id_seq").primaryKey()
        val name = text("name")
    }

    @Test
    fun testGeneratedKey02() {
        withTables(LongIdTable) {
            val id = LongIdTable.insert {
                it[LongIdTable.name] = "Foo"
            } get LongIdTable.id
            assertEquals(LongIdTable.selectAll().last()[LongIdTable.id], id)
        }
    }

    object IntIdTestTable : IntIdTable() {
        val name = text("name")
    }

    @Test
    fun testGeneratedKey03() {
        withTables(IntIdTestTable) {
            val id = IntIdTestTable.insertAndGetId {
                it[IntIdTestTable.name] = "Foo"
            }
            assertEquals(IntIdTestTable.selectAll().last()[IntIdTestTable.id], id)
        }
    }

    /*
    @Test fun testGeneratedKey04() {
        val CharIdTable = object : IdTable<String>("charId") {
            override val id = varchar("id", 50).primaryKey()
                    .clientDefault { UUID.randomUUID().toString() }
                    .entityId()
            val foo = integer("foo")
        }
        withTables(CharIdTable){
            val id = IntIdTestTable.insertAndGetId {
                it[CharIdTable.foo] = 5
            }
            assertNotNull(id?.value)
        }
    } */

/*
    Test fun testInsert05() {
        val stringThatNeedsEscaping = "multi\r\nline"
        val t = DMLTestsData.Misc
        withTables(t) {
            t.insert {
                it[n] = 42
                it[d] = today
                it[e] = DMLTestsData.E.ONE
                it[s] = stringThatNeedsEscaping
            }

            val row = t.selectAll().single()
            t.checkRow(row, 42, null, today, null, DMLTestsData.E.ONE, null, stringThatNeedsEscaping, null)
        }
    }
*/

    @Test
    fun testSelectDistinct() {
        val tbl = DMLTestsData.Cities
        withTables(tbl) {
            tbl.insert { it[tbl.name] = "test" }
            tbl.insert { it[tbl.name] = "test" }

            assertEquals(2, tbl.selectAll().count())
            assertEquals(2, tbl.selectAll().withDistinct().count())
            assertEquals(1, tbl.slice(tbl.name).selectAll().withDistinct().count())
            assertEquals("test", tbl.slice(tbl.name).selectAll().withDistinct().single()[tbl.name])
        }
    }

    @Test
    fun `selectBatched should respect 'where' expression and the provided batch size`() {
        val Cities = DMLTestsData.Cities
        withTables(Cities) {
            val names = List(100) { UUID.randomUUID().toString() }
            Cities.batchInsert(names) { name -> this[Cities.name] = name }

            val batches = Cities.selectBatched(batchSize = 25) { Cities.id less 51 }
                    .toList().map { it.toCityNameList() }

            val expectedNames = names.take(50)
            assertEqualLists(listOf(
                    expectedNames.take(25),
                    expectedNames.takeLast(25)
            ), batches)
        }
    }

    @Test
    fun `when batch size is greater than the amount of available items, selectAllBatched should return 1 batch`() {
        val Cities = DMLTestsData.Cities
        withTables(Cities) {
            val names = List(25) { UUID.randomUUID().toString() }
            Cities.batchInsert(names) { name -> this[Cities.name] = name }

            val batches = Cities.selectAllBatched(batchSize = 100).toList().map { it.toCityNameList() }

            assertEqualLists(listOf(names), batches)
        }
    }

    @Test
    fun `when there are no items, selectAllBatched should return an empty iterable`() {
        val Cities = DMLTestsData.Cities
        withTables(Cities) {
            val batches = Cities.selectAllBatched().toList()

            assertEqualLists(batches, emptyList())
        }
    }

    @Test
    fun `when there are no items of the given condition, should return an empty iterable`() {
        val Cities = DMLTestsData.Cities
        withTables(Cities) {
            val names = List(25) { UUID.randomUUID().toString() }
            Cities.batchInsert(names) { name -> this[Cities.name] = name }

            val batches = Cities.selectBatched(batchSize = 100) { Cities.id greater 50 }
                    .toList().map { it.toCityNameList() }

            assertEqualLists(emptyList(), batches)
        }
    }

    @Test(expected = java.lang.UnsupportedOperationException::class)
    fun `when the table doesn't have an autoinc column, selectAllBatched should throw an exception`() {
        DMLTestsData.UserData.selectAllBatched()
    }

    @Test(expected = IllegalArgumentException::class)
    fun `when batch size is 0 or less, should throw an exception`() {
        DMLTestsData.Cities.selectAllBatched(batchSize = -1)
    }

    @Test
    fun testJoinWithAlias01() {
        withCitiesAndUsers { cities, users, userData ->
            val usersAlias = users.alias("u2")
            val resultRow = Join(users).join(usersAlias, JoinType.LEFT, usersAlias[users.id], stringLiteral("smth"))
                .select { users.id eq "alex" }.single()

            assert(resultRow[users.name] == "Alex")
            assert(resultRow[usersAlias[users.name]] == "Something")
        }
    }

    @Test
    fun testJoinWithJoin01() {
        withCitiesAndUsers { cities, users, userData ->
            val rows = (cities innerJoin (users innerJoin userData)).selectAll()
            assertEquals(2, rows.count())
        }
    }

    @Test
    fun testJoinWithAdditionalConstraint() {
        withCitiesAndUsers { cities, users, userData ->
            val usersAlias = users.alias("name")
            val join = cities.join(usersAlias, JoinType.INNER, cities.id, usersAlias[users.cityId]) {
                cities.id greater 1 and (cities.name.neq(usersAlias[users.name]))
            }

            assertEquals(2, join.selectAll().count())
        }
    }

    // GitHub issue #98: Parameter index out of range when using Table.replace
    @Test
    fun testReplace01() {
        val NewAuth = object : Table() {
            val username = varchar("username", 16).primaryKey()
            val session = binary("session", 64)
            val timestamp = long("timestamp").default(0)
            val serverID = varchar("serverID", 64).default("")
        }
        // Only MySQL supp
        withTables(TestDB.values().toList() - listOf(TestDB.MYSQL, TestDB.POSTGRESQL), NewAuth) {
            NewAuth.replace {
                it[username] = "username"
                it[session] = "session".toByteArray()
            }
        }
    }

    private fun assertQueryResultValid(query: Query) {
        val users = DMLTestsData.Users
        val cities = DMLTestsData.Cities
        query.forEach { row ->
            val userName = row[users.name]
            val cityName = row[cities.name]
            when (userName) {
                "Andrey" -> assertEquals("St. Petersburg", cityName)
                "Sergey" -> assertEquals("Munich", cityName)
                else -> error("Unexpected user $userName")
            }
        }
    }

    private val predicate = Op.build {
        val nameCheck = (DMLTestsData.Users.id eq "andrey") or (DMLTestsData.Users.name eq "Sergey")
        val cityCheck = DMLTestsData.Users.cityId eq DMLTestsData.Cities.id
        nameCheck and cityCheck
    }

    @Test
    fun testAdjustQuerySlice() {
        withCitiesAndUsers { cities, users, _ ->
            val queryAdjusted = (users innerJoin cities)
                .slice(users.name)
                .select(predicate)

            fun Query.sliceIt(): FieldSet = this.set.source.slice(users.name, cities.name)
            val oldSlice = queryAdjusted.set.fields
            val expectedSlice = queryAdjusted.sliceIt().fields
            queryAdjusted.adjustSlice { slice(users.name, cities.name) }
            val actualSlice = queryAdjusted.set.fields
            fun containsInAnyOrder(list: List<*>) = containsInAnyOrder(*list.toTypedArray())

            assertThat(oldSlice, not(containsInAnyOrder(actualSlice)))
            assertThat(actualSlice, containsInAnyOrder(expectedSlice))
            assertQueryResultValid(queryAdjusted)
        }
    }

    @Test
    fun testAdjustQueryColumnSet() {
        withCitiesAndUsers { cities, users, _ ->
            val queryAdjusted = users
                .slice(users.name, cities.name)
                .select(predicate)
            val oldColumnSet = queryAdjusted.set.source
            val expectedColumnSet = users innerJoin cities
            queryAdjusted.adjustColumnSet { innerJoin(cities) }
            val actualColumnSet = queryAdjusted.set.source
            fun ColumnSet.repr(): String = QueryBuilder(false).also { this.describe(TransactionManager.current(), it ) }.toString()

            assertNotEquals(oldColumnSet.repr(), actualColumnSet.repr())
            assertEquals(expectedColumnSet.repr(), actualColumnSet.repr())
            assertQueryResultValid(queryAdjusted)
        }
    }

    @Test
    fun testAdjustQueryWhere() {
        withCitiesAndUsers { cities, users, _ ->
            val queryAdjusted = (users innerJoin cities)
                .slice(users.name, cities.name)
                .selectAll()
            queryAdjusted.adjustWhere {
                assertNull(this)
                predicate
            }
            val actualWhere = queryAdjusted.where
            fun Op<Boolean>.repr(): String {
                val builder = QueryBuilder(false)
                builder.append(this)
                return builder.toString()
            }

            assertEquals(predicate.repr(), actualWhere!!.repr())
            assertQueryResultValid(queryAdjusted)
        }
    }

    @Test
    fun testQueryAndWhere() {
        withCitiesAndUsers { cities, users, _ ->
            val queryAdjusted = (users innerJoin cities)
                    .slice(users.name, cities.name)
                    .select{ predicate }

            queryAdjusted.andWhere {
                predicate
            }
            val actualWhere = queryAdjusted.where
            fun Op<Boolean>.repr(): String {
                val builder = QueryBuilder(false)
                builder.append(this)
                return builder.toString()
            }

            assertEquals((predicate.and(predicate)).repr(), actualWhere!!.repr())
            assertQueryResultValid(queryAdjusted)
        }
    }

    @Test
    fun `test that count() works with Query that contains distinct and columns with same name from different tables`() {
        withCitiesAndUsers { cities, users, _ ->
            assertEquals(3, cities.innerJoin(users).selectAll().withDistinct().count())
        }
    }

    @Test
    fun `test that count() works with Query that contains distinct and columns with same name from different tables and already defined alias`() {
        withCitiesAndUsers { cities, users, _ ->
            assertEquals(3, cities.innerJoin(users).slice(users.id.alias("usersId"), cities.id).selectAll().withDistinct().count())
        }
    }

    @Test
    fun `test that count() returns right value for Query with group by`() {
        withCitiesAndUsers { _, user, userData ->
            val uniqueUsersInData = userData.slice(userData.user_id).selectAll().withDistinct().count()
            val sameQueryWithGrouping = userData.slice(userData.value.max()).selectAll().groupBy(userData.user_id).count()
            assertEquals(uniqueUsersInData, sameQueryWithGrouping)
        }

        withTables(OrgMemberships, Orgs) {
            val org1 = Org.new {
                name = "FOo"
            }
            val membership = OrgMembership.new {
                org = org1
            }

            assertEquals(1, OrgMemberships.selectAll().count())
        }
    }

    @Test
    fun testCompoundOp() {
        withCitiesAndUsers { cities, users, _ ->
            val allUsers = setOf(
                    "Andrey",
                    "Sergey",
                    "Eugene",
                    "Alex",
                    "Something"
            )
            val orOp = allUsers.map { Op.build { users.name eq it } }.compoundOr()
            val userNamesOr = users.select(orOp).map { it[users.name] }.toSet()
            assertEquals(allUsers, userNamesOr)

            val andOp = allUsers.map { Op.build { users.name eq it } }.compoundAnd()
            assertEquals(0, users.select(andOp).count())
        }
    }

    @Test
    fun testOrderByExpressions() {
        withCitiesAndUsers { cities, users, userData ->
            val expression = wrapAsExpression<Int>(users
                    .slice(users.id.count())
                    .select {
                        cities.id eq users.cityId
                    })

            val result = cities
                    .selectAll()
                    .orderBy(expression, SortOrder.DESC)
                    .toList()

            // Munich - 2 users
            // St. Petersburg - 1 user
            // Prague - 0 users
            println(result)
        }
    }

    @Test fun testInsertWithPredefinedId() {
        val stringTable = object : IdTable<String>("stringTable") {
            override val id = varchar("id", 15).entityId()
            val name = varchar("name", 10)
        }
        withTables(stringTable) {
            val entityID = EntityID("id1", stringTable)
            val id1 = stringTable.insertAndGetId {
                it[id] = entityID
                it[name] = "foo"
            }

            stringTable.insertAndGetId {
                it[id] = EntityID("testId", stringTable)
                it[name] = "bar"
            }

            assertEquals(id1, entityID)
            val row1 = stringTable.select { stringTable.id eq entityID }.singleOrNull()
            assertEquals(row1?.get(stringTable.id), entityID)

            val row2 = stringTable.select { stringTable.id like "id%" }.singleOrNull()
            assertEquals(row2?.get(stringTable.id), entityID)
        }
    }

    @Test fun testTRUEandFALSEOps() {
        withCitiesAndUsers { cities, _, _ ->
            val allSities = cities.selectAll().toCityNameList()
            assertEquals(0, cities.select { Op.FALSE }.count())
            assertEquals(allSities.size, cities.select { Op.TRUE }.count())
        }
    }

    @Test fun testNoWarningsOnLeftJoinRegression(){
        val MainTable = object : Table("maintable"){
            val id = integer("idCol")
        }
        val JoinTable = object : Table("jointable"){
            val id = integer("idCol")
            val data = integer("dataCol").default(42)
        }

        withTables(MainTable, JoinTable){
            MainTable.insert { it[id] = 2 }

            MainTable.join(JoinTable, JoinType.LEFT, JoinTable.id, MainTable.id)
                    .slice(JoinTable.data)
                    .selectAll()
                    .single()
                    .getOrNull(JoinTable.data)

            // Assert no logging took place. No idea how to.
        }
    }

    private object OrderedDataTable : IntIdTable()
    {
        val name = text("name")
        val order = integer("order")
    }

    class OrderedData(id : EntityID<Int>) : IntEntity(id)
    {
        companion object : IntEntityClass<OrderedData>(OrderedDataTable)

        var name by OrderedDataTable.name
        var order by OrderedDataTable.order
    }

    // https://github.com/JetBrains/Exposed/issues/192
    @Test fun testInsertWithColumnNamedWithKeyword() {
        withTables(OrderedDataTable) {

            val foo = OrderedData.new {
                name = "foo"
                order = 20
            }
            val bar = OrderedData.new {
                name = "bar"
                order = 10
            }

            assertEqualLists(listOf(bar, foo), OrderedData.all().orderBy(OrderedDataTable.order to SortOrder.ASC).toList())
        }
    }

    // https://github.com/JetBrains/Exposed/issues/581
    @Test fun sameColumnUsedInSliceMultipleTimes() {
        withCitiesAndUsers { city, _, _ ->
            val row = city.slice(city.name, city.name, city.id).select { city.name eq "Munich" }.toList().single()
            assertEquals(2, row[city.id])
            assertEquals("Munich", row[city.name])
        }
    }

<<<<<<< HEAD
    // https://github.com/JetBrains/Exposed/issues/693
    @Test fun compareToNullableColumn() {
        val table = object : IntIdTable("foo") {
            val c1 = integer("c1")
            val c2 = integer("c2").nullable()
        }
        withTables(table) {
            table.insert {
                it[c1] = 0
                it[c2] = 0
            }
            table.insert {
                it[c1] = 1
                it[c2] = 2
            }
            table.insert {
                it[c1] = 2
                it[c2] = 1
            }

            assertEquals(1, table.select { table.c1.less(table.c2) }.single()[table.c1])
            assertEqualLists(
                    listOf(0, 1),
                    table.select { table.c1.lessEq(table.c2) }.orderBy(table.c1).map { it[table.c1] }
            )
            assertEquals(2, table.select { table.c1.greater(table.c2) }.single()[table.c1])
            assertEqualLists(
                    listOf(0, 2),
                    table.select { table.c1.greaterEq(table.c2) }.orderBy(table.c1).map { it[table.c1] }
            )

            assertEquals(2, table.select { table.c2.less(table.c1) }.single()[table.c1])
            assertEqualLists(
                    listOf(0, 2),
                    table.select { table.c2.lessEq(table.c1) }.orderBy(table.c1).map { it[table.c1] }
            )
            assertEquals(1, table.select { table.c2.greater(table.c1) }.single()[table.c1])
            assertEqualLists(
                    listOf(0, 1),
                    table.select { table.c2.greaterEq(table.c1) }.orderBy(table.c1).map { it[table.c1] }
            )
        }
    }
=======
    private fun Iterable<ResultRow>.toCityNameList(): List<String> = map { it[DMLTestsData.Cities.name] }
>>>>>>> 526b6fd7
}

object OrgMemberships : IntIdTable() {
    val orgId = reference("org", Orgs.uid)
}

class OrgMembership(id: EntityID<Int>) : IntEntity(id) {
    companion object : IntEntityClass<OrgMembership>(OrgMemberships)

    val orgId by OrgMemberships.orgId
    var org by Org referencedOn OrgMemberships.orgId
}

object Orgs : IntIdTable() {
    val uid = varchar("uid", 36).uniqueIndex().clientDefault { UUID.randomUUID().toString() }
    val name = varchar("name", 256)
}

class Org(id: EntityID<Int>) : IntEntity(id) {
    companion object : IntEntityClass<Org>(Orgs)

    var uid by Orgs.uid
    var name by Orgs.name
}<|MERGE_RESOLUTION|>--- conflicted
+++ resolved
@@ -1379,7 +1379,6 @@
         }
     }
 
-<<<<<<< HEAD
     // https://github.com/JetBrains/Exposed/issues/693
     @Test fun compareToNullableColumn() {
         val table = object : IntIdTable("foo") {
@@ -1423,9 +1422,7 @@
             )
         }
     }
-=======
     private fun Iterable<ResultRow>.toCityNameList(): List<String> = map { it[DMLTestsData.Cities.name] }
->>>>>>> 526b6fd7
 }
 
 object OrgMemberships : IntIdTable() {
