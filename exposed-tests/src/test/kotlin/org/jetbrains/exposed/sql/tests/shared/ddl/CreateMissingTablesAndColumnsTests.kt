--- conflicted
+++ resolved
@@ -121,12 +121,7 @@
         }
         val t = IntIdTable(tableName)
 
-<<<<<<< HEAD
-
         withDb(TestDB.Jdbc.H2) {
-=======
-        withDb(TestDB.H2) {
->>>>>>> 69ef4073
             SchemaUtils.createMissingTablesAndColumns(initialTable)
             assertEquals("ALTER TABLE ${tableName.inProperCase()} ADD ${"id".inProperCase()} ${t.id.columnType.sqlType()}", t.id.ddl.first())
             assertEquals("ALTER TABLE ${tableName.inProperCase()} ADD CONSTRAINT pk_$tableName PRIMARY KEY (${"id".inProperCase()})", t.id.ddl[1])
@@ -207,12 +202,7 @@
     }
 
     @Test fun createTableWithReservedIdentifierInColumnName() {
-<<<<<<< HEAD
         withDb(TestDB.Jdbc.MYSQL) {
-            addLogger(StdOutSqlLogger)
-=======
-        withDb(TestDB.MYSQL) {
->>>>>>> 69ef4073
             SchemaUtils.createMissingTablesAndColumns(T1, T2)
             SchemaUtils.createMissingTablesAndColumns(T1, T2)
 
