package org.jetbrains.exposed.sql.tests.shared

import org.hamcrest.MatcherAssert.assertThat
import org.hamcrest.Matchers
import org.jetbrains.exposed.dao.id.IntIdTable
import org.jetbrains.exposed.exceptions.ExposedSQLException
import org.jetbrains.exposed.jdbc.connect
import org.jetbrains.exposed.sql.*
import org.jetbrains.exposed.sql.tests.DatabaseTestsBase
import org.jetbrains.exposed.sql.tests.TestDB
import org.jetbrains.exposed.sql.tests.shared.dml.DMLTestsData
import org.jetbrains.exposed.sql.transactions.TransactionManager
import org.jetbrains.exposed.sql.transactions.inTopLevelTransaction
import org.jetbrains.exposed.sql.transactions.transaction
import org.jetbrains.exposed.sql.transactions.transactionManager
import org.junit.After
import org.junit.Test
import java.io.PrintWriter
import java.sql.Connection
import java.sql.DriverManager
import java.sql.SQLException
import java.sql.SQLTransientException
import java.util.logging.Logger
import javax.sql.DataSource
import kotlin.concurrent.thread
import kotlin.test.*

private open class DataSourceStub : DataSource {
    override fun setLogWriter(out: PrintWriter?): Unit = throw NotImplementedError()
    override fun getParentLogger(): Logger { throw NotImplementedError() }
    override fun setLoginTimeout(seconds: Int) { throw NotImplementedError() }
    override fun isWrapperFor(iface: Class<*>?): Boolean { throw NotImplementedError() }
    override fun getLogWriter(): PrintWriter { throw NotImplementedError() }
    override fun <T : Any?> unwrap(iface: Class<T>?): T { throw NotImplementedError() }
    override fun getConnection(): Connection { throw NotImplementedError() }
    override fun getConnection(username: String?, password: String?): Connection { throw NotImplementedError() }
    override fun getLoginTimeout(): Int { throw NotImplementedError() }
}

class ConnectionTimeoutTest : DatabaseTestsBase() {

    private class ExceptionOnGetConnectionDataSource : DataSourceStub() {
        var connectCount = 0

        override fun getConnection(): Connection {
            connectCount++
            throw GetConnectException()
        }
    }

    private class GetConnectException : SQLTransientException()

    @Test
    fun `connect fail causes repeated connect attempts`() {
        val datasource = ExceptionOnGetConnectionDataSource()
        val db = Database.connect(datasource = datasource)

        try {
            transaction(Connection.TRANSACTION_SERIALIZABLE, 42, db) {
                exec("SELECT 1;")
                // NO OP
            }
            fail("Should have thrown ${GetConnectException::class.simpleName}")
        } catch (e: ExposedSQLException) {
            assertTrue(e.cause is GetConnectException)
            assertEquals(42, datasource.connectCount)
        }
    }
}

class ConnectionExceptions {

    abstract class ConnectionSpy(private val connection: Connection) : Connection by connection {
        var commitCalled = false
        var rollbackCalled = false
        var closeCalled = false

        override fun commit() {
            commitCalled = true
            throw CommitException()
        }

        override fun rollback() {
            rollbackCalled = true
        }

        override fun close() {
            closeCalled = true
        }
    }

    private class WrappingDataSource<T : Connection>(private val testDB: TestDB.Jdbc, private val connectionDecorator: (Connection) -> T) : DataSourceStub() {
        val connections = mutableListOf<T>()

        override fun getConnection(): Connection {
            val connection = DriverManager.getConnection(testDB.connection(), testDB.user, testDB.pass)
            val wrapped = connectionDecorator(connection)
            connections.add(wrapped)
            return wrapped
        }
    }

    private class RollbackException : SQLTransientException()
    private class ExceptionOnRollbackConnection(connection: Connection) : ConnectionSpy(connection) {
        override fun rollback() {
            super.rollback()
            throw RollbackException()
        }
    }

    @Test
    fun `transaction repetition works even if rollback throws exception`() {
        `_transaction repetition works even if rollback throws exception`(::ExceptionOnRollbackConnection)
    }
<<<<<<< HEAD
    private fun `_transaction repetition works even if rollback throws exception`(connectionDecorator: (Connection) -> ConnectionSpy){
        Class.forName(TestDB.Jdbc.H2.driver).newInstance()
=======
    private fun `_transaction repetition works even if rollback throws exception`(connectionDecorator: (Connection) -> ConnectionSpy) {
        Class.forName(TestDB.H2.driver).newInstance()
>>>>>>> 69ef4073

        val wrappingDataSource = ConnectionExceptions.WrappingDataSource(TestDB.Jdbc.H2, connectionDecorator)
        val db = Database.connect(datasource = wrappingDataSource)
        try {
            transaction(Connection.TRANSACTION_SERIALIZABLE, 5, db) {
                this.exec("BROKEN_SQL_THAT_CAUSES_EXCEPTION()")
            }
            fail("Should have thrown an exception")
        } catch (e: SQLException) {
            assertThat(e.toString(), Matchers.containsString("BROKEN_SQL_THAT_CAUSES_EXCEPTION"))
            assertEquals(5, wrappingDataSource.connections.size)
            wrappingDataSource.connections.forEach {
                assertFalse(it.commitCalled)
                assertTrue(it.rollbackCalled)
                assertTrue(it.closeCalled)
            }
        }
    }

    private class CommitException : SQLTransientException()
    private class ExceptionOnCommitConnection(connection: Connection) : ConnectionSpy(connection) {
        override fun commit() {
            super.commit()
            throw CommitException()
        }
    }

    @Test
    fun `transaction repetition works when commit throws exception`() {
        `_transaction repetition works when commit throws exception`(::ExceptionOnCommitConnection)
    }
    private fun `_transaction repetition works when commit throws exception`(connectionDecorator: (Connection) -> ConnectionSpy) {
        Class.forName(TestDB.Jdbc.H2.driver).newInstance()

        val wrappingDataSource = WrappingDataSource(TestDB.Jdbc.H2, connectionDecorator)
        val db = Database.connect(datasource = wrappingDataSource)
        try {
            transaction(Connection.TRANSACTION_SERIALIZABLE, 5, db) {
                this.exec("SELECT 1;")
            }
            fail("Should have thrown an exception")
        } catch (e: CommitException) {
            assertEquals(5, wrappingDataSource.connections.size)
            wrappingDataSource.connections.forEach {
                assertTrue(it.commitCalled)
                assertTrue(it.closeCalled)
            }
        }
    }

    @Test
    fun `transaction throws exception if all commits throws exception`() {
        `_transaction throws exception if all commits throws exception`(::ExceptionOnCommitConnection)
    }
<<<<<<< HEAD
    private fun `_transaction throws exception if all commits throws exception`(connectionDecorator: (Connection) -> ConnectionSpy){
        Class.forName(TestDB.Jdbc.H2.driver).newInstance()
=======
    private fun `_transaction throws exception if all commits throws exception`(connectionDecorator: (Connection) -> ConnectionSpy) {
        Class.forName(TestDB.H2.driver).newInstance()
>>>>>>> 69ef4073

        val wrappingDataSource = ConnectionExceptions.WrappingDataSource(TestDB.Jdbc.H2, connectionDecorator)
        val db = Database.connect(datasource = wrappingDataSource)
        try {
            transaction(Connection.TRANSACTION_SERIALIZABLE, 5, db) {
                this.exec("SELECT 1;")
            }
            fail("Should have thrown an exception")
        } catch (e: CommitException) {
            // Yay
        }
    }

    private class CloseException : SQLTransientException()
    private class ExceptionOnRollbackCloseConnection(connection: Connection) : ConnectionSpy(connection) {
        override fun rollback() {
            super.rollback()
            throw RollbackException()
        }

        override fun close() {
            super.close()
            throw CloseException()
        }
    }

    @Test
    fun `transaction repetition works even if rollback and close throws exception`() {
        `_transaction repetition works even if rollback throws exception`(::ExceptionOnRollbackCloseConnection)
    }

    @Test
    fun `transaction repetition works when commit and close throws exception`() {
        `_transaction repetition works when commit throws exception`(::ExceptionOnCommitConnection)
    }

    private class ExceptionOnCommitCloseConnection(connection: Connection) : ConnectionSpy(connection) {
        override fun commit() {
            super.commit()
            throw CommitException()
        }

        override fun close() {
            super.close()
            throw CloseException()
        }
    }

    @Test
    fun `transaction throws exception if all commits and close throws exception`() {
        `_transaction throws exception if all commits throws exception`(::ExceptionOnCommitCloseConnection)
    }

    @After
    fun `teardown`() {
        TransactionManager.resetCurrent(null)
    }
}

class ThreadLocalManagerTest : DatabaseTestsBase() {
    @Test
    fun testReconnection() {
        if (TestDB.Jdbc.MYSQL !in TestDB.enabledInTests()) return

        var secondThreadTm: TransactionManager? = null
        val db1 = TestDB.Jdbc.MYSQL.connect()
        lateinit var db2: Database

        transaction {
            val firstThreadTm = db1.transactionManager
            SchemaUtils.create(DMLTestsData.Cities)
            thread {
                db2 = TestDB.Jdbc.MYSQL.connect()
                transaction {
                    DMLTestsData.Cities.selectAll().toList()
                    secondThreadTm = db2.transactionManager
                    assertNotEquals(firstThreadTm, secondThreadTm)
                }
            }.join()
            assertEquals(firstThreadTm, db1.transactionManager)
            SchemaUtils.drop(DMLTestsData.Cities)
        }
        assertEquals(secondThreadTm, db2.transactionManager)
    }
}

object RollbackTable : IntIdTable() {
    val value = varchar("value", 20)
}

class RollbackTransactionTest : DatabaseTestsBase() {

    @Test
    fun testRollbackWithoutSavepoints() {
        withTables(RollbackTable) {
            inTopLevelTransaction(db.transactionManager.defaultIsolationLevel, 1) {
                RollbackTable.insert { it[value] = "before-dummy" }
                transaction {
                    assertEquals(1L, RollbackTable.select { RollbackTable.value eq "before-dummy" }.count())
                    RollbackTable.insert { it[value] = "inner-dummy" }
                }
                assertEquals(1L, RollbackTable.select { RollbackTable.value eq "before-dummy" }.count())
                assertEquals(1L, RollbackTable.select { RollbackTable.value eq "inner-dummy" }.count())
                RollbackTable.insert { it[value] = "after-dummy" }
                assertEquals(1L, RollbackTable.select { RollbackTable.value eq "after-dummy" }.count())
                rollback()
            }
            assertEquals(0L, RollbackTable.select { RollbackTable.value eq "before-dummy" }.count())
            assertEquals(0L, RollbackTable.select { RollbackTable.value eq "inner-dummy" }.count())
            assertEquals(0L, RollbackTable.select { RollbackTable.value eq "after-dummy" }.count())
        }
    }

    @Test
    fun testRollbackWithSavepoints() {
        val r2dc = TestDB.values() - TestDB.Rdbc.H2
        withTables(r2dc, RollbackTable) {
            try {
                db.useNestedTransactions = true
                inTopLevelTransaction(db.transactionManager.defaultIsolationLevel, 1) {
                    RollbackTable.insert { it[value] = "before-dummy" }
                    transaction {
                        assertEquals(1L, RollbackTable.select { RollbackTable.value eq "before-dummy" }.count())
                        RollbackTable.insert { it[value] = "inner-dummy" }
                        rollback()
                    }
                    assertEquals(1L, RollbackTable.select { RollbackTable.value eq "before-dummy" }.count())
                    assertEquals(0L, RollbackTable.select { RollbackTable.value eq "inner-dummy" }.count())
                    RollbackTable.insert { it[value] = "after-dummy" }
                    assertEquals(1L, RollbackTable.select { RollbackTable.value eq "after-dummy" }.count())
                    rollback()
                }
                assertEquals(0L, RollbackTable.select { RollbackTable.value eq "before-dummy" }.count())
                assertEquals(0L, RollbackTable.select { RollbackTable.value eq "inner-dummy" }.count())
                assertEquals(0L, RollbackTable.select { RollbackTable.value eq "after-dummy" }.count())
            } finally {
                db.useNestedTransactions = false
            }
        }
    }
}

class TransactionIsolationTest : DatabaseTestsBase() {
    @Test
    fun `test what transaction isolation was applied`() {
        withDb(listOf(TestDB.Jdbc.H2, TestDB.Rdbc.H2)) {
            inTopLevelTransaction(Connection.TRANSACTION_SERIALIZABLE, 1) {
                assertEquals(Connection.TRANSACTION_SERIALIZABLE, this.transactionIsolation)
            }
        }
    }
}

class TransactionManagerResetTest {
    @Test
    fun `test closeAndUnregister with next Database-connect works fine`() {
        val initialManager = TransactionManager.manager
        val db1 = TestDB.H2.connect()
        val db1TransactionManager = TransactionManager.managerFor(db1)
        assertEquals(initialManager, TransactionManager.manager)
        transaction(db1) {
            assertEquals(db1TransactionManager, TransactionManager.manager)
            exec("SELECT 1 from dual;")
        }
        TransactionManager.closeAndUnregister(db1)
        assertEquals(initialManager, TransactionManager.manager)
        val db2 = TestDB.H2.connect()
        // Check should be made in a separate thread as in current thread manager is already initialized
        thread {
            assertEquals(TransactionManager.managerFor(db2), TransactionManager.manager)
        }.join()
    }
}<|MERGE_RESOLUTION|>--- conflicted
+++ resolved
@@ -112,13 +112,8 @@
     fun `transaction repetition works even if rollback throws exception`() {
         `_transaction repetition works even if rollback throws exception`(::ExceptionOnRollbackConnection)
     }
-<<<<<<< HEAD
     private fun `_transaction repetition works even if rollback throws exception`(connectionDecorator: (Connection) -> ConnectionSpy){
         Class.forName(TestDB.Jdbc.H2.driver).newInstance()
-=======
-    private fun `_transaction repetition works even if rollback throws exception`(connectionDecorator: (Connection) -> ConnectionSpy) {
-        Class.forName(TestDB.H2.driver).newInstance()
->>>>>>> 69ef4073
 
         val wrappingDataSource = ConnectionExceptions.WrappingDataSource(TestDB.Jdbc.H2, connectionDecorator)
         val db = Database.connect(datasource = wrappingDataSource)
@@ -173,13 +168,8 @@
     fun `transaction throws exception if all commits throws exception`() {
         `_transaction throws exception if all commits throws exception`(::ExceptionOnCommitConnection)
     }
-<<<<<<< HEAD
     private fun `_transaction throws exception if all commits throws exception`(connectionDecorator: (Connection) -> ConnectionSpy){
         Class.forName(TestDB.Jdbc.H2.driver).newInstance()
-=======
-    private fun `_transaction throws exception if all commits throws exception`(connectionDecorator: (Connection) -> ConnectionSpy) {
-        Class.forName(TestDB.H2.driver).newInstance()
->>>>>>> 69ef4073
 
         val wrappingDataSource = ConnectionExceptions.WrappingDataSource(TestDB.Jdbc.H2, connectionDecorator)
         val db = Database.connect(datasource = wrappingDataSource)
