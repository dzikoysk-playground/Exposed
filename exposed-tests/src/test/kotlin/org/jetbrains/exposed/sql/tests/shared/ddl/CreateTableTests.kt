package org.jetbrains.exposed.sql.tests.shared.ddl

import org.jetbrains.exposed.dao.id.IntIdTable
import org.jetbrains.exposed.dao.id.LongIdTable
import org.jetbrains.exposed.sql.*
import org.jetbrains.exposed.sql.tests.DatabaseTestsBase
import org.jetbrains.exposed.sql.tests.TestDB
import org.jetbrains.exposed.sql.tests.currentDialectTest
import org.jetbrains.exposed.sql.tests.inProperCase
import org.jetbrains.exposed.sql.tests.shared.assertEqualCollections
import org.jetbrains.exposed.sql.tests.shared.assertEquals
import org.jetbrains.exposed.sql.transactions.TransactionManager
import org.jetbrains.exposed.sql.vendors.SQLiteDialect
import org.jetbrains.exposed.sql.vendors.currentDialect
import org.junit.Test
import java.util.*
import kotlin.test.assertFails

class CreateTableTests : DatabaseTestsBase() {
    // https://github.com/JetBrains/Exposed/issues/709
    @Test
    fun createTableWithDuplicateColumn() {
        val assertionFailureMessage = "Can't create a table with multiple columns having the same name"

        withDb {
            assertFails(assertionFailureMessage) {
                SchemaUtils.create(TableWithDuplicatedColumn)
            }
            assertFails(assertionFailureMessage) {
                SchemaUtils.create(TableDuplicatedColumnRefereToIntIdTable)
            }
            assertFails(assertionFailureMessage) {
                SchemaUtils.create(TableDuplicatedColumnRefereToTable)
            }
        }
    }

    @Test
    fun primaryKeyCreateTableTest() {
        val account = object : Table("Account") {
            val id1 = integer("id1")
            val id2 = integer("id2")

            override val primaryKey = PrimaryKey(id1, id2)
        }
        withDb {
            val id1ProperName = account.id1.name.inProperCase()
            val id2ProperName = account.id2.name.inProperCase()
            val tableName = account.tableName

            assertEquals(
                "CREATE TABLE " + addIfNotExistsIfSupported() + "${tableName.inProperCase()} (" +
                    "${account.columns.joinToString { it.descriptionDdl(false) }}, " +
                    "CONSTRAINT pk_$tableName PRIMARY KEY ($id1ProperName, $id2ProperName)" +
                    ")",
                account.ddl
            )
        }
    }

    @Test
    fun primaryKeyWithConstraintNameCreateTableTest() {
        val pkConstraintName = "PKConstraintName"

        // Table with composite primary key
        withDb {
            val id1ProperName = Person.id1.name.inProperCase()
            val id2ProperName = Person.id2.name.inProperCase()
            val tableName = Person.tableName

            assertEquals(
                "CREATE TABLE " + addIfNotExistsIfSupported() + "${tableName.inProperCase()} (" +
                    "${Person.columns.joinToString { it.descriptionDdl(false) }}, " +
                    "CONSTRAINT $pkConstraintName PRIMARY KEY ($id1ProperName, $id2ProperName)" +
                    ")",
                Person.ddl
            )
        }

        // Table with single column in primary key.
        val user = object : Table("User") {
            val user_name = varchar("user_name", 25)

            override val primaryKey = PrimaryKey(user_name, name = pkConstraintName)
        }
        withDb {
            val userNameProperName = user.user_name.name.inProperCase()
            val tableName = TransactionManager.current().identity(user)

            // Must generate primary key constraint, because the constraint name was defined.
            assertEquals(
                "CREATE TABLE " + addIfNotExistsIfSupported() + "$tableName (" +
                    "${user.columns.joinToString { it.descriptionDdl(false) }}, " +
                    "CONSTRAINT $pkConstraintName PRIMARY KEY ($userNameProperName)" +
                    ")",
                user.ddl
            )
        }
    }

    @Test
    fun addCompositePrimaryKeyToTableH2Test() {
        withDb(TestDB.Jdbc.H2) {
            val tableName = Person.tableName
            val tableProperName = tableName.inProperCase()
            val id1ProperName = Person.id1.name.inProperCase()
            val ddlId1 = Person.id1.ddl
            val id2ProperName = Person.id2.name.inProperCase()
            val ddlId2 = Person.id2.ddl
            val pkConstraintName = Person.primaryKey.name

            assertEquals(1, ddlId1.size)
            assertEquals("ALTER TABLE $tableProperName ADD ${Person.id1.descriptionDdl(false)}", ddlId1.first())

            assertEquals(2, ddlId2.size)
            assertEquals("ALTER TABLE $tableProperName ADD $id2ProperName ${Person.id2.columnType.sqlType()}", ddlId2.first())
            assertEquals("ALTER TABLE $tableProperName ADD CONSTRAINT $pkConstraintName PRIMARY KEY ($id1ProperName, $id2ProperName)", Person.id2.ddl.last())
        }
    }

    @Test
    fun addCompositePrimaryKeyToTableNotH2Test() {
        withTables(excludeSettings = listOf(TestDB.Jdbc.H2, TestDB.Jdbc.H2_MYSQL, TestDB.Rdbc.H2), tables = arrayOf(Person)) {
            val tableName = Person.tableName
            val tableProperName = tableName.inProperCase()
            val id1ProperName = Person.id1.name.inProperCase()
            val ddlId1 = Person.id1.ddl
            val id2ProperName = Person.id2.name.inProperCase()
            val ddlId2 = Person.id2.ddl
            val pkConstraintName = Person.primaryKey.name

            assertEquals(1, ddlId1.size)
            assertEquals("ALTER TABLE $tableProperName ADD ${Person.id1.descriptionDdl(false)}", ddlId1.first())

            assertEquals(1, ddlId2.size)
            assertEquals("ALTER TABLE $tableProperName ADD ${Person.id2.descriptionDdl(false)}, ADD CONSTRAINT $pkConstraintName PRIMARY KEY ($id1ProperName, $id2ProperName)", ddlId2.first())
        }
    }

    @Test
    fun addOneColumnPrimaryKeyToTableNotH2Test() {
        withTables(excludeSettings = listOf(TestDB.Jdbc.H2, TestDB.Jdbc.H2_MYSQL, TestDB.Rdbc.H2), tables = arrayOf(Book)) {
            val tableProperName = Book.tableName.inProperCase()
            val pkConstraintName = Book.primaryKey.name
            val id1ProperName = Book.id.name.inProperCase()
            val ddlId1 = Book.id.ddl

            if (currentDialectTest !is SQLiteDialect) {
                assertEquals(
                    "ALTER TABLE $tableProperName ADD ${Book.id.descriptionDdl(false)}, ADD CONSTRAINT $pkConstraintName PRIMARY KEY ($id1ProperName)",
                    ddlId1.first()
                )
            } else {
                assertEquals("ALTER TABLE $tableProperName ADD ${Book.id.descriptionDdl(false)}", ddlId1.first())
            }
        }
    }

    object Book : Table("Book") {
        val id = integer("id").autoIncrement()

        override val primaryKey = PrimaryKey(id, name = "PKConstraintName")
    }

    object Person : Table("Person") {
        val id1 = integer("id1")
        val id2 = integer("id2")

        override val primaryKey = PrimaryKey(id1, id2, name = "PKConstraintName")
    }

    object TableWithDuplicatedColumn : Table("myTable") {
        val id1 = integer("id")
        val id2 = integer("id")
    }

    object IDTable : IntIdTable("IntIdTable")

    object TableDuplicatedColumnRefereToIntIdTable : IntIdTable("myTable") {
        val reference = reference("id", IDTable)
    }

    object TableDuplicatedColumnRefereToTable : Table("myTable") {
        val reference = reference("id", TableWithDuplicatedColumn.id1)
    }

    @Test
    fun createTableWithExplicitForeignKeyName1() {
        val fkName = "MyForeignKey1"
        val parent = object : LongIdTable("parent1") {}
        val child = object : LongIdTable("child1") {
            val parentId = reference(
                name = "parent_id",
                foreign = parent,
                onUpdate = ReferenceOption.NO_ACTION,
                onDelete = ReferenceOption.NO_ACTION,
                fkName = fkName
            )
        }
        withTables(parent, child) {
            val t = TransactionManager.current()
            val expected = listOfNotNull(
                child.autoIncColumn?.autoIncColumnType?.autoincSeq?.let {
                    Sequence(
                        it,
                        startWith = 1,
                        minValue = 1,
                        maxValue = Long.MAX_VALUE
                    ).createStatement().single()
                },
                "CREATE TABLE " + addIfNotExistsIfSupported() + "${t.identity(child)} (" +
                    "${child.columns.joinToString { it.descriptionDdl(false) }}," +
                    " CONSTRAINT ${t.db.identifierManager.cutIfNecessaryAndQuote(fkName).inProperCase()}" +
                    " FOREIGN KEY (${t.identity(child.parentId)})" +
                    " REFERENCES ${t.identity(parent)}(${t.identity(parent.id)})" +
                    ")"
            )
            assertEqualCollections(child.ddl, expected)
        }
    }

    @Test
    fun createTableWithExplicitForeignKeyName2() {
        val fkName = "MyForeignKey2"
        val parent = object : LongIdTable("parent2") {
            val uniqueId = uuid("uniqueId").clientDefault { UUID.randomUUID() }.uniqueIndex()
        }
        val child = object : LongIdTable("child2") {
            val parentId = reference(
                name = "parent_id",
                refColumn = parent.uniqueId,
                onUpdate = ReferenceOption.NO_ACTION,
                onDelete = ReferenceOption.NO_ACTION,
                fkName = fkName
            )
        }
        withTables(parent, child) {
            val t = TransactionManager.current()
            val expected = listOfNotNull(
                child.autoIncColumn?.autoIncColumnType?.autoincSeq?.let {
                    Sequence(
                        it,
                        startWith = 1,
                        minValue = 1,
                        maxValue = Long.MAX_VALUE
                    ).createStatement().single()
                },
                "CREATE TABLE " + addIfNotExistsIfSupported() + "${t.identity(child)} (" +
                    "${child.columns.joinToString { it.descriptionDdl(false) }}," +
                    " CONSTRAINT ${t.db.identifierManager.cutIfNecessaryAndQuote(fkName).inProperCase()}" +
                    " FOREIGN KEY (${t.identity(child.parentId)})" +
                    " REFERENCES ${t.identity(parent)}(${t.identity(parent.uniqueId)})" +
                    ")"
            )
            assertEqualCollections(child.ddl, expected)
        }
    }

    @Test
    fun createTableWithExplicitForeignKeyName3() {
        val fkName = "MyForeignKey3"
        val parent = object : LongIdTable("parent3") {}
        val child = object : LongIdTable("child3") {
            val parentId = optReference(
                name = "parent_id",
                foreign = parent,
                onUpdate = ReferenceOption.NO_ACTION,
                onDelete = ReferenceOption.NO_ACTION,
                fkName = fkName
            )
        }
        withTables(parent, child) {
            val t = TransactionManager.current()
            val expected = listOfNotNull(
                child.autoIncColumn?.autoIncColumnType?.autoincSeq?.let {
                    Sequence(
                        it,
                        startWith = 1,
                        minValue = 1,
                        maxValue = Long.MAX_VALUE
                    ).createStatement().single()
                },
                "CREATE TABLE " + addIfNotExistsIfSupported() + "${t.identity(child)} (" +
                    "${child.columns.joinToString { it.descriptionDdl(false) }}," +
                    " CONSTRAINT ${t.db.identifierManager.cutIfNecessaryAndQuote(fkName).inProperCase()}" +
                    " FOREIGN KEY (${t.identity(child.parentId)})" +
                    " REFERENCES ${t.identity(parent)}(${t.identity(parent.id)})" +
                    ")"
            )
            assertEqualCollections(child.ddl, expected)
        }
    }

    @Test
    fun createTableWithExplicitForeignKeyName4() {
        val fkName = "MyForeignKey4"
        val parent = object : LongIdTable("parent4") {
            val uniqueId = uuid("uniqueId").clientDefault { UUID.randomUUID() }.uniqueIndex()
        }
        val child = object : LongIdTable("child4") {
            val parentId = optReference(
                name = "parent_id",
                refColumn = parent.uniqueId,
                onUpdate = ReferenceOption.NO_ACTION,
                onDelete = ReferenceOption.NO_ACTION,
                fkName = fkName
            )
        }
        withTables(parent, child) {
            val t = TransactionManager.current()
            val expected = listOfNotNull(
                child.autoIncColumn?.autoIncColumnType?.autoincSeq?.let {
                    Sequence(
                        it,
                        startWith = 1,
                        minValue = 1,
                        maxValue = Long.MAX_VALUE
                    ).createStatement().single()
                },
                "CREATE TABLE " + addIfNotExistsIfSupported() + "${t.identity(child)} (" +
                    "${child.columns.joinToString { it.descriptionDdl(false) }}," +
                    " CONSTRAINT ${t.db.identifierManager.cutIfNecessaryAndQuote(fkName).inProperCase()}" +
                    " FOREIGN KEY (${t.identity(child.parentId)})" +
                    " REFERENCES ${t.identity(parent)}(${t.identity(parent.uniqueId)})" +
                    ")"
            )
            assertEqualCollections(child.ddl, expected)
        }
    }

    @Test
    fun createTableWithExplicitCompositeForeignKeyName1() {
        val fkName = "MyForeignKey1"
        val parent = object : Table("parent1") {
            val idA = integer("id_a")
            val idB = integer("id_b")
            override val primaryKey = PrimaryKey(idA, idB)
        }
        val child = object : Table("child1") {
            val idA = integer("id_a")
            val idB = integer("id_b")

            init {
                foreignKey(
                    idA, idB,
                    target = parent.primaryKey,
                    onUpdate = ReferenceOption.CASCADE,
                    onDelete = ReferenceOption.CASCADE,
                    name = fkName
                )
            }
        }
        withTables(parent, child) {
            val t = TransactionManager.current()
            val expected = listOfNotNull(
                child.autoIncColumn?.autoIncColumnType?.autoincSeq?.let {
                    Sequence(
                        it,
                        startWith = 1,
                        minValue = 1,
                        maxValue = Long.MAX_VALUE
                    ).createStatement().single()
                },
                "CREATE TABLE " + addIfNotExistsIfSupported() + "${t.identity(child)} (" +
                    "${child.columns.joinToString { it.descriptionDdl(false) }}," +
                    " CONSTRAINT ${t.db.identifierManager.cutIfNecessaryAndQuote(fkName).inProperCase()}" +
                    " FOREIGN KEY (${t.identity(child.idA)}, ${t.identity(child.idB)})" +
                    " REFERENCES ${t.identity(parent)}(${t.identity(parent.idA)}, ${t.identity(parent.idB)})" +
                    " ON DELETE CASCADE ON UPDATE CASCADE)"
            )
            assertEqualCollections(child.ddl, expected)
        }
    }

    @Test
    fun createTableWithExplicitCompositeForeignKeyName2() {
        val fkName = "MyForeignKey2"
        val parent = object : Table("parent2") {
            val idA = integer("id_a")
            val idB = integer("id_b")
            init {
                uniqueIndex(idA, idB)
            }
        }
        val child = object : Table("child2") {
            val idA = integer("id_a")
            val idB = integer("id_b")

            init {
                foreignKey(
                    idA to parent.idA, idB to parent.idB,
                    onUpdate = ReferenceOption.NO_ACTION,
                    onDelete = ReferenceOption.NO_ACTION,
                    name = fkName
                )
            }
        }
        withTables(parent, child) {
            val t = TransactionManager.current()
            val expected = listOfNotNull(
                child.autoIncColumn?.autoIncColumnType?.autoincSeq?.let {
                    Sequence(
                        it,
                        startWith = 1,
                        minValue = 1,
                        maxValue = Long.MAX_VALUE
                    ).createStatement().single()
                },
                "CREATE TABLE " + addIfNotExistsIfSupported() + "${t.identity(child)} (" +
                    "${child.columns.joinToString { it.descriptionDdl(false) }}," +
                    " CONSTRAINT ${t.db.identifierManager.cutIfNecessaryAndQuote(fkName).inProperCase()}" +
                    " FOREIGN KEY (${t.identity(child.idA)}, ${t.identity(child.idB)})" +
                    " REFERENCES ${t.identity(parent)}(${t.identity(parent.idA)}, ${t.identity(parent.idB)})" +
                    ")"
            )
            assertEqualCollections(child.ddl, expected)
        }
    }

    object OneTable : IntIdTable("one")
    object OneOneTable : IntIdTable("one.one")

    @Test
    fun `test create table with same name in different schemas`() {
<<<<<<< HEAD
        val one = Schema("one")
        withDb(excludeSettings = listOf(TestDB.Jdbc.SQLITE)) { testDb ->
=======
        val one = prepareSchemaForTest("one")
        withDb(excludeSettings = listOf(TestDB.SQLITE)) { testDb ->
>>>>>>> 2f6ce9c4
            assertEquals(false, OneTable.exists())
            assertEquals(false, OneOneTable.exists())
            try {
                SchemaUtils.create(OneTable)
                assertEquals(true, OneTable.exists())
                assertEquals(false, OneOneTable.exists())
                SchemaUtils.createSchema(one)
                SchemaUtils.create(OneOneTable)
                println("${currentDialect.name}: ${currentDialectTest.allTablesNames()}")
                assertEquals(true, OneTable.exists())
                assertEquals(true, OneOneTable.exists())
            } finally {
                SchemaUtils.drop(OneTable, OneOneTable)
                val cascade = testDb != TestDB.Jdbc.SQLSERVER
                SchemaUtils.dropSchema(one, cascade = cascade)
            }
        }
    }
}<|MERGE_RESOLUTION|>--- conflicted
+++ resolved
@@ -422,13 +422,8 @@
 
     @Test
     fun `test create table with same name in different schemas`() {
-<<<<<<< HEAD
-        val one = Schema("one")
+        val one = prepareSchemaForTest("one")
         withDb(excludeSettings = listOf(TestDB.Jdbc.SQLITE)) { testDb ->
-=======
-        val one = prepareSchemaForTest("one")
-        withDb(excludeSettings = listOf(TestDB.SQLITE)) { testDb ->
->>>>>>> 2f6ce9c4
             assertEquals(false, OneTable.exists())
             assertEquals(false, OneOneTable.exists())
             try {
