--- conflicted
+++ resolved
@@ -120,11 +120,7 @@
 
     @Test
     fun addCompositePrimaryKeyToTableNotH2Test() {
-<<<<<<< HEAD
         withTables(excludeSettings = listOf(TestDB.Jdbc.H2, TestDB.Jdbc.H2_MYSQL, TestDB.Rdbc.H2), tables = arrayOf(Person)) {
-=======
-        withTables(excludeSettings = listOf(TestDB.H2, TestDB.H2_MYSQL), tables = arrayOf(Person)) {
->>>>>>> af78955f
             val tableName = Person.tableName
             val tableProperName = tableName.inProperCase()
             val id1ProperName = Person.id1.name.inProperCase()
@@ -143,11 +139,7 @@
 
     @Test
     fun addOneColumnPrimaryKeyToTableNotH2Test() {
-<<<<<<< HEAD
-        withTables(excludeSettings = listOf(TestDB.Jdbc.H2, TestDB.Jdbc.H2_MYSQL, TestDB.Rdbc.H2), tables = *arrayOf(Book)) {
-=======
-        withTables(excludeSettings = listOf(TestDB.H2, TestDB.H2_MYSQL), tables = arrayOf(Book)) {
->>>>>>> af78955f
+        withTables(excludeSettings = listOf(TestDB.Jdbc.H2, TestDB.Jdbc.H2_MYSQL, TestDB.Rdbc.H2), tables = arrayOf(Book)) {
             val tableProperName = Book.tableName.inProperCase()
             val pkConstraintName = Book.primaryKey.name
             val id1ProperName = Book.id.name.inProperCase()
