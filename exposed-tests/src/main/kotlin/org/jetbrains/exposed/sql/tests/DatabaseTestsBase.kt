--- conflicted
+++ resolved
@@ -85,7 +85,6 @@
                     "jdbc:mysql://$dockerHost:$port/testdb?useSSL=false&characterEncoding=UTF-8&zeroDateTimeBehavior=convertToNull"
                     }
                 }
-<<<<<<< HEAD
             },
             user = "root",
             pass = if (runTestContainersMySQL()) "test" else "",
@@ -124,42 +123,10 @@
                     try {
                         exec("DROP USER ExposedTest CASCADE")
                     } catch (e: Exception) { // ignore
-                        exposedLogger.warn("Exception on deleting ExposedTest user", e)
+                    exposedLogger.warn("Exception on deleting ExposedTest user")
                     }
                     exec("CREATE USER ExposedTest ACCOUNT UNLOCK IDENTIFIED BY 12345")
                     exec("grant all privileges to ExposedTest")
-=======
-            }
-        },
-        user = "root",
-        pass = if (runTestContainersMySQL()) "test" else "",
-        driver = "com.mysql.jdbc.Driver",
-        beforeConnection = { if (runTestContainersMySQL()) mySQLProcess },
-        afterTestFinished = { if (runTestContainersMySQL()) mySQLProcess.close() }
-    ),
-    POSTGRESQL(
-        { "jdbc:postgresql://localhost:12346/template1?user=postgres&password=&lc_messages=en_US.UTF-8" }, "org.postgresql.Driver",
-        beforeConnection = { postgresSQLProcess }, afterTestFinished = { postgresSQLProcess.close() }
-    ),
-    POSTGRESQLNG(
-        { "jdbc:pgsql://localhost:12346/template1?user=postgres&password=" }, "com.impossibl.postgres.jdbc.PGDriver",
-        user = "postgres", beforeConnection = { postgresSQLProcess }, afterTestFinished = { postgresSQLProcess.close() }
-    ),
-    ORACLE(
-        driver = "oracle.jdbc.OracleDriver", user = "ExposedTest", pass = "12345",
-        connection = {
-            "jdbc:oracle:thin:@//${System.getProperty("exposed.test.oracle.host", "localhost")}" +
-                ":${System.getProperty("exposed.test.oracle.port", "1521")}/XEPDB1"
-        },
-        beforeConnection = {
-            Locale.setDefault(Locale.ENGLISH)
-            val tmp = Database.connect(ORACLE.connection(), user = "sys as sysdba", password = "Oracle18", driver = ORACLE.driver)
-            transaction(Connection.TRANSACTION_READ_COMMITTED, 1, tmp) {
-                try {
-                    exec("DROP USER ExposedTest CASCADE")
-                } catch (e: Exception) { // ignore
-                    exposedLogger.warn("Exception on deleting ExposedTest user")
->>>>>>> 2f6ce9c4
                 }
                 Unit
             }
