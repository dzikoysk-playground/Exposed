package org.jetbrains.exposed.sql.tests

import com.opentable.db.postgres.embedded.EmbeddedPostgres
import io.r2dbc.h2.H2ConnectionConfiguration
import io.r2dbc.h2.H2ConnectionFactory
import io.r2dbc.h2.H2ConnectionOption
import io.r2dbc.spi.ConnectionFactories
import io.r2dbc.spi.ConnectionFactory
import io.r2dbc.spi.ConnectionFactoryOptions
import io.r2dbc.spi.ConnectionFactoryOptions.DATABASE
import io.r2dbc.spi.ConnectionFactoryOptions.HOST
import io.r2dbc.spi.ConnectionFactoryOptions.PASSWORD
import io.r2dbc.spi.ConnectionFactoryOptions.PORT
import io.r2dbc.spi.ConnectionFactoryOptions.USER
import org.jetbrains.exposed.jdbc.connect
import org.jetbrains.exposed.rdbc.connect as rdbcConnect
import org.jetbrains.exposed.sql.*
import org.jetbrains.exposed.sql.statements.jdbc.JdbcConnectionImpl
import org.jetbrains.exposed.sql.transactions.inTopLevelTransaction
import org.jetbrains.exposed.sql.transactions.transaction
import org.jetbrains.exposed.sql.transactions.transactionManager
import org.junit.Assume
import org.junit.AssumptionViolatedException
import org.testcontainers.containers.MySQLContainer
import java.sql.Connection
import java.util.*
import kotlin.concurrent.thread
<<<<<<< HEAD
import kotlin.reflect.KClass
import kotlin.reflect.KVisibility

sealed class TestDB(val beforeConnection: () -> Unit = {}, val afterTestFinished: () -> Unit = {}) {
    lateinit var db: Database

    protected abstract fun initDatabase(config: DatabaseConfig): Database

    open val name: String get() = this::class.simpleName!!

    fun connect(configure: DatabaseConfig.Builder.() -> Unit = {}): Database {
        val config = DatabaseConfig(configure)
        db = initDatabase(config)
        return db
    }

    sealed class Jdbc(
        val connection: () -> String,
        val driver: String,
        val user: String = "root",
        val pass: String = "",
        beforeConnection: () -> Unit = {},
        afterTestFinished: () -> Unit = {}
    ) : TestDB(beforeConnection, afterTestFinished) {

        override fun initDatabase(config: DatabaseConfig) =
            Database.connect(connection(), user = user, password = pass, driver = driver, databaseConfig = config)

        object H2 : Jdbc({ "jdbc:h2:mem:regular;DB_CLOSE_DELAY=-1;" }, "org.h2.Driver")

        object H2_MYSQL : Jdbc({ "jdbc:h2:mem:mysql;MODE=MySQL;DB_CLOSE_DELAY=-1" }, "org.h2.Driver")

        internal object H2_RDBC : Jdbc({ "jdbc:h2:mem:rdbc;DB_CLOSE_DELAY=-1;" }, "org.h2.Driver")

        object SQLITE : Jdbc({ "jdbc:sqlite:file:test?mode=memory&cache=shared" }, "org.sqlite.JDBC")

        object MYSQL : Jdbc(
            connection = {
                if (runTestContainersMySQL()) {
=======
import kotlin.reflect.KMutableProperty1
import kotlin.reflect.full.declaredMemberProperties

enum class TestDB(
    val connection: () -> String,
    val driver: String,
    val user: String = "root",
    val pass: String = "",
    val beforeConnection: () -> Unit = {},
    val afterTestFinished: () -> Unit = {},
    val dbConfig: DatabaseConfig.Builder.() -> Unit = {}
) {
    H2({ "jdbc:h2:mem:regular;DB_CLOSE_DELAY=-1;" }, "org.h2.Driver", dbConfig = {
        defaultIsolationLevel = Connection.TRANSACTION_READ_COMMITTED
    }),
    H2_MYSQL(
        { "jdbc:h2:mem:mysql;MODE=MySQL;DB_CLOSE_DELAY=-1" }, "org.h2.Driver",
        beforeConnection = {
            Mode::class.declaredMemberProperties.firstOrNull { it.name == "convertInsertNullToZero" }?.let { field ->
                val mode = Mode.getInstance("MySQL")
                (field as KMutableProperty1<Mode, Boolean>).set(mode, false)
            }
        }
    ),
    SQLITE({ "jdbc:sqlite:file:test?mode=memory&cache=shared" }, "org.sqlite.JDBC"),
    MYSQL(
        connection = {
            if (runTestContainersMySQL()) {
>>>>>>> bb7e16a6
                "${mySQLProcess.jdbcUrl}?createDatabaseIfNotExist=true&characterEncoding=UTF-8&useSSL=false&zeroDateTimeBehavior=convertToNull"
                } else {
                    val host = System.getProperty("exposed.test.mysql.host") ?: System.getProperty("exposed.test.mysql8.host")
                    val port = System.getProperty("exposed.test.mysql.port") ?: System.getProperty("exposed.test.mysql8.port")
                    host.let { dockerHost ->
                    "jdbc:mysql://$dockerHost:$port/testdb?useSSL=false&characterEncoding=UTF-8&zeroDateTimeBehavior=convertToNull"
                    }
                }
            },
            user = "root",
            pass = if (runTestContainersMySQL()) "test" else "",
            driver = "com.mysql.jdbc.Driver",
            beforeConnection = { if (runTestContainersMySQL()) mySQLProcess },
            afterTestFinished = { if (runTestContainersMySQL()) mySQLProcess.close() }
        )

        object POSTGRESQL : Jdbc(
            connection = { "jdbc:postgresql://localhost:12346/template1?user=postgres&password=&lc_messages=en_US.UTF-8" },
            driver = "org.postgresql.Driver",
            user = "postgres",
            beforeConnection = { postgresSQLProcess },
            afterTestFinished = { postgresSQLProcess.close() }
        )

        object POSTGRESQLNG : Jdbc(
            connection = { "jdbc:pgsql://localhost:12346/template1?user=postgres&password=" },
            driver = "com.impossibl.postgres.jdbc.PGDriver",
            user = "postgres",
            beforeConnection = { postgresSQLProcess },
            afterTestFinished = { postgresSQLProcess.close() }
        )

        object ORACLE : Jdbc(
            driver = "oracle.jdbc.OracleDriver",
            user = "ExposedTest",
            pass = "12345",
            connection = {
                "jdbc:oracle:thin:@//${System.getProperty("exposed.test.oracle.host", "localhost")}:${System.getProperty("exposed.test.oracle.port", "1521")}/XEPDB1"
            },
            beforeConnection = {
                Locale.setDefault(Locale.ENGLISH)
                val tmp = Database.connect(ORACLE.connection(), user = "sys as sysdba", password = "Oracle18", driver = ORACLE.driver)
                transaction(Connection.TRANSACTION_READ_COMMITTED, 1, tmp) {
                    try {
                        exec("DROP USER ExposedTest CASCADE")
                    } catch (e: Exception) { // ignore
                        exposedLogger.warn("Exception on deleting ExposedTest user", e)
                    }
                    exec("CREATE USER ExposedTest ACCOUNT UNLOCK IDENTIFIED BY 12345")
                    exec("grant all privileges to ExposedTest")
                }
                Unit
            }
        )

        object SQLSERVER : Jdbc(
            connection = {
                "jdbc:sqlserver://${System.getProperty("exposed.test.sqlserver.host", "192.168.99.100")}:${
                System.getProperty(
                    "exposed.test.sqlserver.port",
                    "32781"
                )
                }"
            },
            driver = "com.microsoft.sqlserver.jdbc.SQLServerDriver",
            user = "SA",
            pass = "yourStrong(!)Password"
        )

        object MARIADB : Jdbc(
            connection = {
                "jdbc:mariadb://${System.getProperty("exposed.test.mariadb.host", "192.168.99.100")}:${
                System.getProperty(
                    "exposed.test.mariadb.port",
                    "3306"
                )
                }/testdb"
            },
            driver = "org.mariadb.jdbc.Driver"
        )
    }

    sealed class Rdbc(
        val connectionFactory: ConnectionFactory,
        val jdbc: Jdbc
    ) : TestDB({}, {}) {

        override val name: String = "RDBC.${super.name}"

        override fun initDatabase(config: DatabaseConfig): Database {
            val jdbcDb = jdbc.connect()
            return Database.rdbcConnect(
                connection = connectionFactory.create(),
                jdbcConnection = {
                    (jdbcDb.connector() as JdbcConnectionImpl).connection
                },
                databaseConfig = config
            )
        }

<<<<<<< HEAD
        object H2 : Rdbc(
            connectionFactory = H2ConnectionFactory(
                H2ConnectionConfiguration.builder().inMemory("rdbc")
                    .username(Jdbc.H2_RDBC.user)
                    .password(Jdbc.H2_RDBC.pass)
                    .property(H2ConnectionOption.DB_CLOSE_DELAY, "-1")
                    .build()
            ),
            jdbc = Jdbc.H2_RDBC
        )

        object POSTGRESQL : Rdbc(
            connectionFactory = ConnectionFactories.get(
                ConnectionFactoryOptions.builder()
                    .option(HOST, "localhost")
                    .option(PORT, 12346)
                    .option(DATABASE, "template1")
                    .option(USER, Jdbc.POSTGRESQL.user)
                    .option(PASSWORD, Jdbc.POSTGRESQL.pass)
                    .build()
            ),
            jdbc = Jdbc.POSTGRESQL
        )
    }

    companion object {
        private fun <T : Any> KClass<out T>.recursiveSealedSubclasses(): List<T> = sealedSubclasses.map { clazz ->
            clazz.takeIf { it.visibility == KVisibility.PUBLIC }?.objectInstance?.let { listOf(it) } ?: clazz.recursiveSealedSubclasses()
        }.flatten()

        private val values by lazy { TestDB::class.recursiveSealedSubclasses() }

        fun values(): List<TestDB> = values

        fun enabledInTests(): List<TestDB> {
            val embeddedTests = (values - Jdbc.ORACLE - Jdbc.SQLSERVER - Jdbc.MARIADB).joinToString { it.name }
            val concreteDialects = System.getProperty("exposed.test.dialects", embeddedTests).let {
                if (it == "") emptyList()
                else it.split(',').map { it.trim().uppercase() }
            }
            return values.filter { concreteDialects.isEmpty() || it.name in concreteDialects }
=======
    var db: Database? = null

    fun connect(configure: DatabaseConfig.Builder.() -> Unit = {}): Database {
        val config = DatabaseConfig {
            dbConfig()
            configure()
        }
        return Database.connect(connection(), databaseConfig = config, user = user, password = pass, driver = driver)
    }

    companion object {
        fun enabledInTests(): Set<TestDB> {
            val concreteDialects = System.getProperty("exposed.test.dialects", "")
                .split(",")
                .mapTo(HashSet()) { it.trim().uppercase() }
            return values().filterTo(enumSetOf()) { it.name in concreteDialects }
>>>>>>> bb7e16a6
        }
    }
}

private val registeredOnShutdown = HashSet<TestDB>()

private val postgresSQLProcess by lazy {
    EmbeddedPostgres.builder()
        .setPgBinaryResolver { system, _ ->
            EmbeddedPostgres::class.java.getResourceAsStream("/postgresql-$system-x86_64.txz")
        }
        .setPort(12346).start()
}

// MySQLContainer has to be extended, otherwise it leads to Kotlin compiler issues: https://github.com/testcontainers/testcontainers-java/issues/318
internal class SpecifiedMySQLContainer(val image: String) : MySQLContainer<SpecifiedMySQLContainer>(image)

private val mySQLProcess by lazy {
    SpecifiedMySQLContainer(image = "mysql:5")
        .withDatabaseName("testdb")
        .withEnv("MYSQL_ROOT_PASSWORD", "test")
        .withExposedPorts().apply {
            start()
        }
}

private fun runTestContainersMySQL(): Boolean =
    (System.getProperty("exposed.test.mysql.host") ?: System.getProperty("exposed.test.mysql8.host")).isNullOrBlank()

@Suppress("UnnecessaryAbstractClass")
abstract class DatabaseTestsBase {
    init {
        TimeZone.setDefault(TimeZone.getTimeZone("UTC"))
    }

    fun withDb(dbSettings: TestDB, statement: Transaction.(TestDB) -> Unit) {
        try {
            Assume.assumeTrue(dbSettings in TestDB.enabledInTests())
        } catch (e: AssumptionViolatedException) {
            exposedLogger.warn("$dbSettings is not enabled for being used in tests", e)
            throw e
        }

        if (dbSettings !in registeredOnShutdown) {
            dbSettings.beforeConnection()
            Runtime.getRuntime().addShutdownHook(
                thread(false) {
                    dbSettings.afterTestFinished()
                    registeredOnShutdown.remove(dbSettings)
                }
            )
            registeredOnShutdown += dbSettings
            dbSettings.connect()
        }

        val database = dbSettings.db

        transaction(database.transactionManager.defaultIsolationLevel, 1, db = database) {
            statement(dbSettings)
        }
    }

    fun withDb(db: List<TestDB>? = null, excludeSettings: List<TestDB> = emptyList(), statement: Transaction.(TestDB) -> Unit) {
        val enabledInTests = TestDB.enabledInTests()
        val toTest = db?.intersect(enabledInTests) ?: (enabledInTests - excludeSettings)
        Assume.assumeTrue(toTest.isNotEmpty())
        toTest.forEach { dbSettings ->
            @Suppress("TooGenericExceptionCaught")
            try {
                withDb(dbSettings, statement)
            } catch (e: Exception) {
                throw AssertionError("Failed on ${dbSettings.name}", e)
            }
        }
    }

    fun withTables(excludeSettings: List<TestDB>, vararg tables: Table, statement: Transaction.(TestDB) -> Unit) {
        val toTest = TestDB.enabledInTests() - excludeSettings
        Assume.assumeTrue(toTest.isNotEmpty())
        toTest.forEach { testDB ->
            withDb(testDB) {
                SchemaUtils.create(*tables)
                try {
                    statement(testDB)
                    commit() // Need commit to persist data before drop tables
                } finally {
                    try {
                        SchemaUtils.drop(*tables)
                        commit()
                    } catch (_: Exception) {
                        val database = testDB.db!!
                        inTopLevelTransaction(database.transactionManager.defaultIsolationLevel, 1, db = database) {
                            SchemaUtils.drop(*tables)
                        }
                    }
                }
            }
        }
    }

    fun withSchemas(excludeSettings: List<TestDB>, vararg schemas: Schema, statement: Transaction.() -> Unit) {
        val toTest = TestDB.enabledInTests() - excludeSettings
        Assume.assumeTrue(toTest.isNotEmpty())
        toTest.forEach { testDB ->
            withDb(testDB) {
                SchemaUtils.createSchema(*schemas)
                try {
                    statement()
                    commit() // Need commit to persist data before drop schemas
                } finally {
                    val cascade = it != TestDB.Jdbc.SQLSERVER
                    SchemaUtils.dropSchema(*schemas, cascade = cascade)
                    commit()
                }
            }
        }
    }

    fun withTables(vararg tables: Table, statement: Transaction.(TestDB) -> Unit) =
        withTables(excludeSettings = emptyList(), tables = tables, statement = statement)

    fun withSchemas(vararg schemas: Schema, statement: Transaction.() -> Unit) =
        withSchemas(excludeSettings = emptyList(), schemas = schemas, statement = statement)

    fun addIfNotExistsIfSupported() = if (currentDialectTest.supportsIfNotExists) {
        "IF NOT EXISTS "
    } else {
        ""
    }
}<|MERGE_RESOLUTION|>--- conflicted
+++ resolved
@@ -25,22 +25,24 @@
 import java.sql.Connection
 import java.util.*
 import kotlin.concurrent.thread
-<<<<<<< HEAD
 import kotlin.reflect.KClass
+import kotlin.reflect.KMutableProperty1
 import kotlin.reflect.KVisibility
 
-sealed class TestDB(val beforeConnection: () -> Unit = {}, val afterTestFinished: () -> Unit = {}) {
-    lateinit var db: Database
-
+sealed class TestDB(
+    val beforeConnection: () -> Unit = {},
+    val afterTestFinished: () -> Unit = {},
+    val dbConfig: DatabaseConfig.Builder.() -> Unit = {}
+) {
     protected abstract fun initDatabase(config: DatabaseConfig): Database
 
     open val name: String get() = this::class.simpleName!!
 
-    fun connect(configure: DatabaseConfig.Builder.() -> Unit = {}): Database {
-        val config = DatabaseConfig(configure)
-        db = initDatabase(config)
-        return db
-    }
+//    fun connect(configure: DatabaseConfig.Builder.() -> Unit = {}): Database {
+//        val config = DatabaseConfig(configure)
+//        db = initDatabase(config)
+//        return db
+//    }
 
     sealed class Jdbc(
         val connection: () -> String,
@@ -48,15 +50,23 @@
         val user: String = "root",
         val pass: String = "",
         beforeConnection: () -> Unit = {},
-        afterTestFinished: () -> Unit = {}
-    ) : TestDB(beforeConnection, afterTestFinished) {
+        afterTestFinished: () -> Unit = {},
+        dbConfig: DatabaseConfig.Builder.() -> Unit = {}
+    ) : TestDB(beforeConnection, afterTestFinished, dbConfig) {
 
         override fun initDatabase(config: DatabaseConfig) =
             Database.connect(connection(), user = user, password = pass, driver = driver, databaseConfig = config)
 
         object H2 : Jdbc({ "jdbc:h2:mem:regular;DB_CLOSE_DELAY=-1;" }, "org.h2.Driver")
 
-        object H2_MYSQL : Jdbc({ "jdbc:h2:mem:mysql;MODE=MySQL;DB_CLOSE_DELAY=-1" }, "org.h2.Driver")
+        object H2_MYSQL : Jdbc(
+            { "jdbc:h2:mem:mysql;MODE=MySQL;DB_CLOSE_DELAY=-1" }, "org.h2.Driver",
+            beforeConnection = {
+//                Mode::class.declaredMemberProperties.firstOrNull { it.name == "convertInsertNullToZero" }?.let { field ->
+//                   val mode = Mode.getInstance("MySQL")
+//                   (field as KMutableProperty1<Mode, Boolean>).set(mode, false)
+//                }
+            })
 
         internal object H2_RDBC : Jdbc({ "jdbc:h2:mem:rdbc;DB_CLOSE_DELAY=-1;" }, "org.h2.Driver")
 
@@ -65,36 +75,6 @@
         object MYSQL : Jdbc(
             connection = {
                 if (runTestContainersMySQL()) {
-=======
-import kotlin.reflect.KMutableProperty1
-import kotlin.reflect.full.declaredMemberProperties
-
-enum class TestDB(
-    val connection: () -> String,
-    val driver: String,
-    val user: String = "root",
-    val pass: String = "",
-    val beforeConnection: () -> Unit = {},
-    val afterTestFinished: () -> Unit = {},
-    val dbConfig: DatabaseConfig.Builder.() -> Unit = {}
-) {
-    H2({ "jdbc:h2:mem:regular;DB_CLOSE_DELAY=-1;" }, "org.h2.Driver", dbConfig = {
-        defaultIsolationLevel = Connection.TRANSACTION_READ_COMMITTED
-    }),
-    H2_MYSQL(
-        { "jdbc:h2:mem:mysql;MODE=MySQL;DB_CLOSE_DELAY=-1" }, "org.h2.Driver",
-        beforeConnection = {
-            Mode::class.declaredMemberProperties.firstOrNull { it.name == "convertInsertNullToZero" }?.let { field ->
-                val mode = Mode.getInstance("MySQL")
-                (field as KMutableProperty1<Mode, Boolean>).set(mode, false)
-            }
-        }
-    ),
-    SQLITE({ "jdbc:sqlite:file:test?mode=memory&cache=shared" }, "org.sqlite.JDBC"),
-    MYSQL(
-        connection = {
-            if (runTestContainersMySQL()) {
->>>>>>> bb7e16a6
                 "${mySQLProcess.jdbcUrl}?createDatabaseIfNotExist=true&characterEncoding=UTF-8&useSSL=false&zeroDateTimeBehavior=convertToNull"
                 } else {
                     val host = System.getProperty("exposed.test.mysql.host") ?: System.getProperty("exposed.test.mysql8.host")
@@ -195,7 +175,6 @@
             )
         }
 
-<<<<<<< HEAD
         object H2 : Rdbc(
             connectionFactory = H2ConnectionFactory(
                 H2ConnectionConfiguration.builder().inMemory("rdbc")
@@ -230,31 +209,11 @@
 
         fun values(): List<TestDB> = values
 
-        fun enabledInTests(): List<TestDB> {
-            val embeddedTests = (values - Jdbc.ORACLE - Jdbc.SQLSERVER - Jdbc.MARIADB).joinToString { it.name }
-            val concreteDialects = System.getProperty("exposed.test.dialects", embeddedTests).let {
-                if (it == "") emptyList()
-                else it.split(',').map { it.trim().uppercase() }
-            }
-            return values.filter { concreteDialects.isEmpty() || it.name in concreteDialects }
-=======
-    var db: Database? = null
-
-    fun connect(configure: DatabaseConfig.Builder.() -> Unit = {}): Database {
-        val config = DatabaseConfig {
-            dbConfig()
-            configure()
-        }
-        return Database.connect(connection(), databaseConfig = config, user = user, password = pass, driver = driver)
-    }
-
-    companion object {
         fun enabledInTests(): Set<TestDB> {
             val concreteDialects = System.getProperty("exposed.test.dialects", "")
                 .split(",")
                 .mapTo(HashSet()) { it.trim().uppercase() }
-            return values().filterTo(enumSetOf()) { it.name in concreteDialects }
->>>>>>> bb7e16a6
+            return values().filterTo(mutableSetOf()) { it.name in concreteDialects }
         }
     }
 }
