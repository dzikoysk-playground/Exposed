--- conflicted
+++ resolved
@@ -1,7 +1,6 @@
 package org.jetbrains.exposed.sql.tests
 
 import com.opentable.db.postgres.embedded.EmbeddedPostgres
-<<<<<<< HEAD
 import io.r2dbc.h2.H2ConnectionConfiguration
 import io.r2dbc.h2.H2ConnectionFactory
 import io.r2dbc.h2.H2ConnectionOption
@@ -10,12 +9,9 @@
 import io.r2dbc.spi.ConnectionFactory
 import org.jetbrains.exposed.jdbc.connect
 import org.jetbrains.exposed.rdbc.connect
+import org.h2.engine.Mode
 import org.jetbrains.exposed.sql.*
 import org.jetbrains.exposed.sql.statements.jdbc.JdbcConnectionImpl
-=======
-import org.h2.engine.Mode
-import org.jetbrains.exposed.sql.*
->>>>>>> b6945287
 import org.jetbrains.exposed.sql.transactions.inTopLevelTransaction
 import org.jetbrains.exposed.sql.transactions.transaction
 import org.jetbrains.exposed.sql.transactions.transactionManager
@@ -163,7 +159,6 @@
                 }
             )
         }
-<<<<<<< HEAD
 
         object H2 : Rdbc(
             connectionFactory = H2ConnectionFactory(
@@ -188,29 +183,10 @@
             ),
             jdbc = Jdbc.POSTGRESQL
         )
-=======
-    ),
-
-    SQLSERVER(
-        {
-            "jdbc:sqlserver://${System.getProperty("exposed.test.sqlserver.host", "192.168.99.100")}" +
-                ":${System.getProperty("exposed.test.sqlserver.port", "32781")}"
-        },
-        "com.microsoft.sqlserver.jdbc.SQLServerDriver", "SA", "yourStrong(!)Password"
-    ),
-
-    MARIADB(
-        {
-            "jdbc:mariadb://${System.getProperty("exposed.test.mariadb.host", "192.168.99.100")}" +
-                ":${System.getProperty("exposed.test.mariadb.port", "3306")}/testdb"
-        },
-        "org.mariadb.jdbc.Driver"
-    );
-
+    }
     fun connect(configure: DatabaseConfig.Builder.() -> Unit = {}): Database {
         val config = DatabaseConfig(configure)
         return Database.connect(connection(), databaseConfig = config, user = user, password = pass, driver = driver)
->>>>>>> b6945287
     }
 
     companion object {
